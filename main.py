--- conflicted
+++ resolved
@@ -21,17 +21,11 @@
     "http://localhost:8080",
     "http://127.0.0.1:8080",
     "https://orderform.pupscribe.in",  # Frontend (home route)
-<<<<<<< HEAD
-    "http://orderform.pupscribe.in",  # HTTP fallback (will redirect to HTTPS)
-    "https://pupscribe.in",
-    "http://pupscribe.in",
-=======
     "http://orderform.pupscribe.in",   # HTTP fallback (will redirect to HTTPS)
     "https://pupscribe.in",  # Main domain
     "http://pupscribe.in",   # HTTP fallback (will redirect to HTTPS)
     "https://www.pupscribe.in",  # WWW subdomain
     "http://www.pupscribe.in",   # HTTP fallback (will redirect to HTTPS)
->>>>>>> 5fc4e6aa
 ]
 
 # Initialize the app
