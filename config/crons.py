from .root import connect_to_mongo
from apscheduler.schedulers.asyncio import AsyncIOScheduler
from datetime import datetime, timedelta
import logging, asyncio, aiohttp, time, re, os, requests
from typing import Optional, Dict
from collections import OrderedDict
from apscheduler.schedulers.asyncio import AsyncIOScheduler
from apscheduler.events import EVENT_JOB_EXECUTED, EVENT_JOB_ERROR

# Configure logging
logging.basicConfig(
    level=logging.INFO, format="%(asctime)s - %(levelname)s - %(message)s"
)
logger = logging.getLogger(__name__)

# Configuration
clientId = os.getenv("CLIENT_ID")
clientSecret = os.getenv("CLIENT_SECRET")
grantType = os.getenv("GRANT_TYPE")
inventory_refresh_token = os.getenv("INVENTORY_REFRESH_TOKEN")
books_refresh_token = os.getenv("BOOKS_REFRESH_TOKEN")
org_id = os.getenv("ORG_ID")

# Rate limiting configuration
RATE_LIMIT = 1.0
MAX_CONCURRENT_REQUESTS = 2
RETRY_ATTEMPTS = 3
RETRY_DELAY = 2

# API URLs
INVENTORY_URL = os.getenv("INVENTORY_URL")
BOOKS_URL = os.getenv("BOOKS_URL")
SLACK_URL = os.getenv("SLACK_URL")


def send_slack_notification(
    title: str, success: bool = True, details: Dict = None, error_msg: str = None
):
    """Enhanced Slack notification function with better formatting and error handling."""
    if not SLACK_URL:
        logger.warning("SLACK_URL not configured, skipping notification")
        return

    try:
        # Determine status and emoji
        if success:
            status = "✅ SUCCESS"
            color = "good"
            emoji = ":white_check_mark:"
        else:
            status = "❌ FAILED"
            color = "danger"
            emoji = ":x:"

        # Build blocks
        blocks = [
            {
                "type": "header",
                "text": {
                    "type": "plain_text",
                    "text": f"{emoji} {title} - {status}",
                    "emoji": True,
                },
            },
            {
                "type": "section",
                "text": {
                    "type": "mrkdwn",
                    "text": f"*Time:* {datetime.now().strftime('%Y-%m-%d %H:%M:%S UTC')}\n*Job:* {title}",
                },
            },
        ]

        # Add details if provided
        if success and details:
            detail_text = ""
            if "processed" in details:
                detail_text += f"*Items Processed:* {details['processed']}\n"
            if "inserted" in details:
                detail_text += f"*New Records:* {details['inserted']}\n"
            if "duration" in details:
                detail_text += f"*Duration:* {details['duration']:.1f}s\n"
            if "pages" in details:
                detail_text += f"*Pages Checked:* {details['pages']}\n"

            if detail_text:
                blocks.append(
                    {
                        "type": "section",
                        "text": {"type": "mrkdwn", "text": detail_text.strip()},
                    }
                )

        # Add error details if failed
        if not success and error_msg:
            blocks.append(
                {
                    "type": "section",
                    "text": {
                        "type": "mrkdwn",
                        "text": f"*Error:* ```{error_msg[:500]}```",  # Limit error message length
                    },
                }
            )

        payload = {"blocks": blocks}

        response = requests.post(SLACK_URL, json=payload, timeout=10)
        if response.status_code == 200:
            logger.info(f"Slack notification sent successfully for {title}")
        else:
            logger.error(
                f"Slack notification failed: {response.status_code} - {response.text}"
            )

    except Exception as e:
        logger.error(f"Error sending Slack notification: {e}")


class RateLimiter:
    """Rate limiter to ensure we don't exceed API limits."""

    def __init__(self, rate: float):
        self.rate = rate
        self.tokens = rate
        self.updated_at = time.time()
        self.lock = asyncio.Lock()

    async def acquire(self):
        async with self.lock:
            now = time.time()
            elapsed = now - self.updated_at
            self.tokens = min(self.rate, self.tokens + elapsed * self.rate)
            self.updated_at = now

            if self.tokens >= 1:
                self.tokens -= 1
                return

            sleep_time = (1 - self.tokens) / self.rate
            await asyncio.sleep(sleep_time)
            self.tokens = 0


class ZohoAPIClient:
    """Base Zoho API client with rate limiting and connection pooling."""

    def __init__(self, service_type: str = "books"):
        self.rate_limiter = RateLimiter(RATE_LIMIT)
        self.access_token = None
        self.session = None
        self.semaphore = asyncio.Semaphore(MAX_CONCURRENT_REQUESTS)
        self.service_type = service_type

    async def __aenter__(self):
        connector = aiohttp.TCPConnector(
            limit=5,
            limit_per_host=5,
            ttl_dns_cache=300,
            use_dns_cache=True,
        )

        timeout = aiohttp.ClientTimeout(total=30, connect=10)
        self.session = aiohttp.ClientSession(
            connector=connector,
            timeout=timeout,
            headers={"User-Agent": f"Zoho-{self.service_type.title()}-Sync/1.0"},
        )

        self.access_token = await self.get_access_token(self.service_type)
        return self

    async def __aexit__(self, exc_type, exc_val, exc_tb):
        if self.session:
            await self.session.close()

    async def get_access_token(self, tkn: str) -> Optional[str]:
        """Get access token for Zoho API."""
        url = None
        if tkn == "inventory":
            url = INVENTORY_URL.format(
                clientId=clientId,
                clientSecret=clientSecret,
                grantType=grantType,
                inventory_refresh_token=inventory_refresh_token,
            )
        elif tkn == "books":
            url = BOOKS_URL.format(
                clientId=clientId,
                clientSecret=clientSecret,
                grantType=grantType,
                books_refresh_token=books_refresh_token,
            )

        if not url:
            logger.error("Missing token type")
            return None

        try:
            async with self.session.post(url) as response:
                if response.status == 200:
                    data = await response.json()
                    access_token = data.get("access_token", "")
                    logger.info(
                        f"Got {tkn.capitalize()} Access Token: ...{access_token[-4:]}"
                    )
                    return access_token
                else:
                    text = await response.text()
                    logger.error(
                        f"Failed to get access token: {response.status} - {text}"
                    )
                    return None
        except Exception as e:
            logger.error(f"Error getting access token: {e}")
            return None

    async def make_request(
        self, url: str, max_retries: int = RETRY_ATTEMPTS
    ) -> Optional[Dict]:
        """Make a rate-limited request with retries."""
        headers = {"Authorization": f"Zoho-oauthtoken {self.access_token}"}

        for attempt in range(max_retries):
            try:
                await self.rate_limiter.acquire()

                async with self.semaphore:
                    async with self.session.get(url, headers=headers) as response:
                        if response.status == 200:
                            return await response.json()
                        elif response.status == 429:
                            retry_after = int(
                                response.headers.get("Retry-After", RETRY_DELAY)
                            )
                            logger.warning(
                                f"Rate limited, waiting {retry_after}s before retry"
                            )
                            await asyncio.sleep(retry_after)
                            continue
                        elif response.status in [500, 502, 503, 504]:
                            if attempt < max_retries - 1:
                                wait_time = RETRY_DELAY * (2**attempt)
                                logger.warning(
                                    f"Server error {response.status}, retrying in {wait_time}s"
                                )
                                await asyncio.sleep(wait_time)
                                continue
                        else:
                            text = await response.text()
                            logger.error(f"Request failed: {response.status} - {text}")
                            return None

            except asyncio.TimeoutError:
                if attempt < max_retries - 1:
                    logger.warning(
                        f"Request timeout, attempt {attempt + 1}/{max_retries}"
                    )
                    await asyncio.sleep(RETRY_DELAY)
                    continue
                else:
                    logger.error("Request failed after timeout retries")
                    return None
            except Exception as e:
                if attempt < max_retries - 1:
                    logger.warning(f"Request error: {e}, retrying...")
                    await asyncio.sleep(RETRY_DELAY)
                    continue
                else:
                    logger.error(f"Request failed after retries: {e}")
                    return None

        return None


def sort_dict_recursively(obj):
    """Recursively sort dictionary keys to ensure consistent structure."""
    if isinstance(obj, dict):
        return OrderedDict(
            sorted({k: sort_dict_recursively(v) for k, v in obj.items()}.items())
        )
    elif isinstance(obj, list):
        return [sort_dict_recursively(item) for item in obj]
    else:
        return obj


def parse_datetime_field(date_str):
    """Parse various datetime formats from Zoho API."""
    if not date_str:
        return None

    formats = [
        "%Y-%m-%d",
        "%Y-%m-%dT%H:%M:%S%z",
        "%Y-%m-%dT%H:%M:%S",
        "%Y-%m-%d %H:%M:%S",
    ]

    for fmt in formats:
        try:
            return datetime.strptime(date_str, fmt)
        except ValueError:
            continue

    logger.warning(f"Could not parse datetime string: {date_str}")
    return date_str


def process_invoice_data(invoice_data):
    """Process invoice data to ensure proper formatting and datetime conversion."""
    invoice_data["invoice_id"] = str(invoice_data["invoice_id"])

    datetime_fields = ["created_time", "date", "due_date", "last_modified_time"]

    for field in datetime_fields:
        if field in invoice_data:
            datetime_value = parse_datetime_field(invoice_data[field])
            if field == "created_time" or field == "date":
                if field == "date" and "created_time" not in invoice_data:
                    invoice_data["created_at"] = datetime_value
                elif field == "created_time":
                    invoice_data["created_at"] = datetime_value
                    invoice_data.pop("created_time", None)
            elif isinstance(datetime_value, datetime):
                invoice_data[field] = datetime_value

    if "created_at" not in invoice_data:
        logger.warning(
            f"No created_at field for invoice {invoice_data.get('invoice_id')}"
        )
        if "date" in invoice_data:
            invoice_data["created_at"] = parse_datetime_field(invoice_data["date"])

    return sort_dict_recursively(invoice_data)


def process_credit_note_data(credit_note_data):
    """Process credit note data to ensure proper formatting and datetime conversion."""
    credit_note_data["creditnote_id"] = str(credit_note_data["creditnote_id"])

    datetime_fields = ["created_time", "date", "due_date", "last_modified_time"]

    for field in datetime_fields:
        if field in credit_note_data:
            datetime_value = parse_datetime_field(credit_note_data[field])
            if field == "created_time" or field == "date":
                if field == "date" and "created_time" not in credit_note_data:
                    credit_note_data["created_at"] = datetime_value
                elif field == "created_time":
                    credit_note_data["created_at"] = datetime_value
                    credit_note_data.pop("created_time", None)
            elif isinstance(datetime_value, datetime):
                credit_note_data[field] = datetime_value

    if "created_at" not in credit_note_data:
        logger.warning(
            f"No created_at field for credit note {credit_note_data.get('creditnote_id')}"
        )
        if "date" in credit_note_data:
            credit_note_data["created_at"] = parse_datetime_field(
                credit_note_data["date"]
            )

    return sort_dict_recursively(credit_note_data)


def find_product_id_with_mongo(item_name: str, products_collection) -> Optional[str]:
    """Find product ID by querying MongoDB with various matching strategies."""
    if not item_name:
        return None

    item_name_clean = item_name.strip()

    # Strategy 1: Exact match (case-insensitive)
    product = products_collection.find_one(
        {"$or": [{"item_name": item_name_clean}, {"name": item_name_clean}]}, {"_id": 1}
    )

    if product:
        return product["_id"]

    # Strategy 2: Case-insensitive exact match
    product = products_collection.find_one(
        {
            "$or": [
                {
                    "item_name": {
                        "$regex": f"^{re.escape(item_name_clean)}$",
                        "$options": "i",
                    }
                },
                {
                    "name": {
                        "$regex": f"^{re.escape(item_name_clean)}$",
                        "$options": "i",
                    }
                },
            ]
        },
        {"_id": 1},
    )

    if product:
        return product["_id"]

    # Strategy 3: Simple text search using MongoDB text search (if text index exists)
    try:
        product = products_collection.find_one(
            {"$text": {"$search": item_name_clean}}, {"_id": 1}
        )

        if product:
            return product["_id"]
    except Exception:
        pass

    return None

async def invoices_cron():
    """Cron job for resyncing invoices from previous month till today - delete and reinsert."""
    logger.info("🚀 Starting invoice resync from previous month till today (delete and reinsert)...")
    start_time = time.time()
    
    # Calculate previous month date range dynamically (from previous month till today)
    today = datetime.now()
    
    # Calculate previous month by subtracting one month
    if today.month == 1:
        # If current month is January, previous month is December of last year
        prev_month = 12
        prev_year = today.year - 1
    else:
        # Otherwise, just subtract 1 from current month
        prev_month = today.month - 1
        prev_year = today.year
    
    # Get first day of previous month
    month_start = datetime(prev_year, prev_month, 1, 0, 0, 0, 0)
    
    # Get end date as today (till current date)
    month_end = today.replace(hour=23, minute=59, second=59, microsecond=999999)
    
    period_description = f"{month_start.strftime('%B %Y')} till {today.strftime('%B %d, %Y')}"
    logger.info(f"📅 Target period: {period_description} ({month_start.date()} to {month_end.date()})")
    
    all_invoices = []
    deleted_count = 0
    
    try:
        _, db = connect_to_mongo()
        collection = db["invoices"]

        # Step 1: Delete existing invoices for the target period
        logger.info(f"🗑️ Deleting existing invoices from {period_description}...")
        delete_result = collection.delete_many({
            "date": {
                "$gte": month_start.strftime("%Y-%m-%d"),
                "$lte": month_end.strftime("%Y-%m-%d")
            }
        })
        deleted_count = delete_result.deleted_count
        logger.info(f"✅ Deleted {deleted_count} existing invoices from {period_description}")

        async with ZohoAPIClient("books") as api_client:
            if not api_client.access_token:
                logger.error("Failed to get access token")
                return

            # Step 2: Fetch all invoices from the target period
            page = 1
            total_fetched = 0
            
            while True:
                logger.info(f"Fetching invoices page {page}...")
                
                # Format dates for API (YYYY-MM-DD)
                date_from = month_start.strftime("%Y-%m-%d")
                date_to = month_end.strftime("%Y-%m-%d")
                
                invoices_url = (
                    f"https://www.zohoapis.com/books/v3/invoices?"
                    f"page={page}&"
                    f"per_page=200&"
                    f"sort_column=created_time&"
                    f"sort_order=D&"
                    f"date_start={date_from}&"
                    f"date_end={date_to}&"
                    f"organization_id={org_id}"
                )

                data = await api_client.make_request(invoices_url)
                if not data or "invoices" not in data:
                    logger.info(f"No invoices found on page {page}")
                    break

                page_invoices = data["invoices"]
                page_count = len(page_invoices)
                total_fetched += page_count
                
                logger.info(f"Found {page_count} invoices on page {page} (Total: {total_fetched})")

                if page_count == 0:
                    break

                # Collect invoice IDs for detailed fetching
                invoice_ids = [str(inv["invoice_id"]) for inv in page_invoices]

                # Fetch detailed data for all invoices on this page
                logger.info(f"Fetching details for {len(invoice_ids)} invoices from page {page}...")

                # Create tasks for fetching invoice details
                detail_tasks = []
                for inv_id in invoice_ids:
                    detail_url = f"https://www.zohoapis.com/books/v3/invoices/{inv_id}?organization_id={org_id}"
                    detail_tasks.append(api_client.make_request(detail_url))

                # Execute all detail requests with limited concurrency
                semaphore = asyncio.Semaphore(5)  # Limit to 5 concurrent requests

                async def fetch_detail_with_semaphore(task):
                    async with semaphore:
                        return await task

                detail_results = await asyncio.gather(
                    *[fetch_detail_with_semaphore(task) for task in detail_tasks],
                    return_exceptions=True,
                )

                # Process results from this page
                page_processed = 0
                for i, result in enumerate(detail_results):
                    try:
                        if isinstance(result, Exception):
                            logger.error(f"Error fetching invoice {invoice_ids[i]}: {result}")
                            continue

                        if result and "invoice" in result:
                            processed_invoice = process_invoice_data(result["invoice"])
                            all_invoices.append(processed_invoice)
                            page_processed += 1
                    except Exception as e:
                        logger.error(f"Error processing invoice {invoice_ids[i]}: {e}")

                logger.info(f"✅ Processed {page_processed}/{page_count} invoices from page {page}")

                # Check if we have more pages
                page_info = data.get("page_context", {})
                has_more_page = page_info.get("has_more_page", False)
                
                if not has_more_page or page_count < 200:  # If less than full page, we're done
                    logger.info("Reached last page or no more data")
                    break
                
                page += 1

            # Step 3: Bulk insert all processed invoices
            if all_invoices:
                logger.info(f"💾 Inserting {len(all_invoices)} processed invoices...")
                collection.insert_many(all_invoices, ordered=False)
                logger.info(f"✅ Successfully inserted {len(all_invoices)} invoices for period: {period_description}")
            else:
                logger.info(f"No invoices to insert for period: {period_description}")

            duration = time.time() - start_time
            
            # Send success notification
            send_slack_notification(
                f"Invoice Resync - {period_description}",
                success=True,
                details={
                    "period": period_description,
                    "deleted": deleted_count,
                    "inserted": len(all_invoices),
                    "total_fetched": total_fetched,
                    "pages": page,
                    "duration": duration,
                },
            )
            
            logger.info(f"🎉 Invoice resync from {period_description} completed successfully!")
            logger.info(f"📊 Summary: Deleted {deleted_count}, Inserted {len(all_invoices)} invoices in {duration:.1f}s")

    except Exception as e:
        error_msg = f"Error in invoice resync from {period_description}: {e}"
        logger.error(error_msg)
        send_slack_notification(
            f"Invoice Resync Error - {period_description}", 
            success=False, 
            error_msg=str(e)
        )
async def credit_notes_cron():
    """Cron job for syncing recent credit notes from first 2 pages."""
    logger.info("🚀 Starting incremental credit notes sync (first 2 pages)...")
    start_time = time.time()
    all_new_credit_notes = []
    new_creditnote_ids = []
    try:
        _, db = connect_to_mongo()
        collection = db["credit_notes"]

        async with ZohoAPIClient("books") as api_client:
            if not api_client.access_token:
                logger.error("Failed to get access token")
                return

            # Fetch credit notes from first 2 pages (most recent first)
            for page in range(1, 3):  # Pages 1, 2
                logger.info(f"Fetching credit notes page {page}/2...")

                creditnotes_url = (
                    f"https://www.zohoapis.com/books/v3/creditnotes?"
                    f"page={page}&"
                    f"per_page=200&"
                    f"sort_column=created_time&"
                    f"sort_order=D&"
                    f"organization_id={org_id}"
                )

                data = await api_client.make_request(creditnotes_url)
                if not data or "creditnotes" not in data:
                    logger.info(f"No credit notes found on page {page}")
                    continue

                page_credit_notes = data["creditnotes"]
                logger.info(
                    f"Found {len(page_credit_notes)} credit notes on page {page}"
                )

                # Check which credit notes are new (batch check for efficiency)
                page_creditnote_ids = [
                    str(cn["creditnote_id"]) for cn in page_credit_notes
                ]
                existing_ids = set()

                # Batch check existing credit notes
                existing_docs = collection.find(
                    {"creditnote_id": {"$in": page_creditnote_ids}},
                    {"creditnote_id": 1},
                )
                for doc in existing_docs:
                    existing_ids.add(doc["creditnote_id"])

                # Collect new credit note IDs
                for credit_note in page_credit_notes:
                    credit_note_id = str(credit_note["creditnote_id"])
                    if credit_note_id not in existing_ids:
                        new_creditnote_ids.append(credit_note_id)

                logger.info(
                    f"Page {page}: {len(page_creditnote_ids) - len(existing_ids)} new credit notes found"
                )

            # Fetch detailed data for all new credit notes concurrently
            if new_creditnote_ids:
                logger.info(
                    f"Fetching details for {len(new_creditnote_ids)} new credit notes..."
                )

                # Create tasks for fetching credit note details
                detail_tasks = []
                for credit_note_id in new_creditnote_ids:
                    detail_url = f"https://www.zohoapis.com/books/v3/creditnotes/{credit_note_id}?organization_id={org_id}"
                    detail_tasks.append(api_client.make_request(detail_url))

                # Execute all detail requests with limited concurrency
                semaphore = asyncio.Semaphore(3)  # Limit to 3 concurrent requests

                async def fetch_detail_with_semaphore(task):
                    async with semaphore:
                        return await task

                detail_results = await asyncio.gather(
                    *[fetch_detail_with_semaphore(task) for task in detail_tasks],
                    return_exceptions=True,
                )

                # Process results
                for i, result in enumerate(detail_results):
                    try:
                        if isinstance(result, Exception):
                            logger.error(
                                f"Error fetching credit note {new_creditnote_ids[i]}: {result}"
                            )
                            continue

                        if result and "creditnote" in result:
                            processed_credit_note = process_credit_note_data(
                                result["creditnote"]
                            )
                            all_new_credit_notes.append(processed_credit_note)
                    except Exception as e:
                        logger.error(
                            f"Error processing credit note {new_creditnote_ids[i]}: {e}"
                        )

                # Bulk insert all new credit notes
                if all_new_credit_notes:
                    collection.insert_many(all_new_credit_notes, ordered=False)
                    logger.info(
                        f"✅ Inserted {len(all_new_credit_notes)} new credit notes"
                    )
                else:
                    logger.info("No new credit notes to insert after processing")
            else:
                logger.info("No new credit notes found in first 2 pages")

        duration = time.time() - start_time
        send_slack_notification(
            "Credit Notes Cron",
            success=True,
            details={
                "processed": len(all_new_credit_notes),
                "duration": duration,
            },
        )
    except Exception as e:
        logger.error(f"Error in credit notes sync: {e}")
        send_slack_notification(
            "Credit Notes Cron Error", success=False, error_msg=str(e)
        )


async def stock_cron():
    """Cron job for syncing warehouse stock data daily."""
    logger.info("🚀 Starting daily warehouse stock sync...")
    start_time = time.time()
    try:
        _, db = connect_to_mongo()
        zoho_stock_collection = db["zoho_stock"]
        products_collection = db["products"]

        # Get yesterday's date
        yesterday = (datetime.now() - timedelta(days=1)).strftime("%Y-%m-%d")
        target_date = datetime.strptime(yesterday, "%Y-%m-%d")

        # Check if we already have data for this date
        existing_count = zoho_stock_collection.count_documents({"date": target_date})
        if existing_count > 0:
            logger.info(
                f"Warehouse stock data for {yesterday} already exists ({existing_count} records)"
            )
            return

        async with ZohoAPIClient("inventory") as api_client:
            if not api_client.access_token:
                logger.error("Failed to get access token")
                return

            # Fetch warehouse stock for yesterday
            warehouse_url = (
                f"https://inventory.zoho.com/api/v1/reports/warehouse?"
                f"page=1&per_page=2000&sort_column=item_name&sort_order=A&"
                f"response_option=1&filter_by=TransactionDate.CustomDate&"
                f"show_actual_stock=false&to_date={yesterday}&organization_id={org_id}"
            )

            data = await api_client.make_request(warehouse_url)
            if not data or "warehouse_stock_info" not in data:
                logger.info(f"No warehouse stock data found for {yesterday}")
                return

            warehouse_stock = data["warehouse_stock_info"]
            processed_data = []

            for item in warehouse_stock:
                if not isinstance(item, dict) or "warehouses" not in item:
                    continue

                item_name = item.get("item_name", "")
                if not item_name:
                    continue

                # Find Pupscribe warehouse stock
                pupscribe_stock = None
                for warehouse in item.get("warehouses", []):
                    if (
                        warehouse.get("warehouse_name")
                        == "Pupscribe Enterprises Private Limited"
                    ):
                        pupscribe_stock = int(
                            warehouse.get("quantity_available_for_sale", 0)
                        )
                        break

                if pupscribe_stock is None:
                    continue

                # Find matching product ID
                product_id = find_product_id_with_mongo(item_name, products_collection)

                # Prepare document for MongoDB
                stock_document = {
                    "item_name": item_name,
                    "stock": pupscribe_stock,
                    "date": target_date,
                    "product_id": product_id,
                    "created_at": datetime.now(),
                    "zoho_item_id": item.get("item_id"),
                }

                processed_data.append(stock_document)

            if processed_data:
                zoho_stock_collection.insert_many(processed_data, ordered=False)
                logger.info(
                    f"✅ Inserted {len(processed_data)} warehouse stock records for {yesterday}"
                )
            else:
                logger.info(f"No Pupscribe warehouse stock found for {yesterday}")

            duration = time.time() - start_time
            send_slack_notification(
                "Stock Cron",
                success=True,
                details={
                    "processed": len(processed_data),
                    "duration": duration,
                },
            )
    except Exception as e:
        logger.error(f"Error in warehouse stock sync: {e}")
        send_slack_notification("Stock Cron Error", success=False, error_msg=str(e))


def setup_cron_jobs(scheduler_instance: AsyncIOScheduler):
    """Setup all cron jobs with the provided scheduler."""
    try:
        # Clear existing jobs to avoid duplicates
        scheduler_instance.remove_all_jobs()
        
<<<<<<< HEAD
        # # Add jobs with timezone awareness
        # scheduler_instance.add_job(
        #     invoices_cron,
        #     "cron",
        #     hour=14,
        #     minute=15,
        #     id="invoices_cron",
        #     replace_existing=True,
        #     misfire_grace_time=300  # 5 minutes grace period
        # )
=======
        # Add jobs with timezone awareness
        scheduler_instance.add_job(
            invoices_cron,
            "cron",
            hour=16,
            minute=0,
            id="invoices_cron",
            replace_existing=True,
            misfire_grace_time=300  # 5 minutes grace period
        )
>>>>>>> cad36859

        scheduler_instance.add_job(
            credit_notes_cron,
            "cron",
            hour=15,
            minute=0,
            id="credit_notes_cron",
            replace_existing=True,
            misfire_grace_time=300
        )

        scheduler_instance.add_job(
            stock_cron,
            "cron",
            hour=15,
            minute=30,
            id="stock_cron",
            replace_existing=True,
            misfire_grace_time=300
        )
        
        logger.info(f"✅ {len(scheduler_instance.get_jobs())} cron jobs set up successfully")
        
        # Log next run times for debugging
        for job in scheduler_instance.get_jobs():
            logger.info(f"📅 Job '{job.id}' next run: {job.next_run_time}")
            
    except Exception as e:
        logger.error(f"❌ Error setting up cron jobs: {e}")
        raise

jobstores = {
    "default": {
        "type": "mongodb",
        "host": os.getenv("MONGO_URI"),
        "port": 27017,
        "database": os.getenv("DB_NAME"),
        "collection": "cron_jobs",
    }
}

scheduler = AsyncIOScheduler(jobstores=jobstores)


def _job_event_listener(event):
    if event.exception:
        logging.error(f"Job {event.job_id} raised an exception!")
    else:
        logging.info(f"Job {event.job_id} completed successfully!")


def cron_startup():
    logging.info("Starting Cron Scheduler...")
    scheduler.start()
    setup_cron_jobs(scheduler)
    scheduler.add_listener(_job_event_listener, EVENT_JOB_EXECUTED | EVENT_JOB_ERROR)
    logging.info("Scheduler started.")


def cron_shutdown():
    logging.info("Shutting down Cron Scheduler...")
    scheduler.shutdown()


<|MERGE_RESOLUTION|>--- conflicted
+++ resolved
@@ -829,18 +829,6 @@
         # Clear existing jobs to avoid duplicates
         scheduler_instance.remove_all_jobs()
         
-<<<<<<< HEAD
-        # # Add jobs with timezone awareness
-        # scheduler_instance.add_job(
-        #     invoices_cron,
-        #     "cron",
-        #     hour=14,
-        #     minute=15,
-        #     id="invoices_cron",
-        #     replace_existing=True,
-        #     misfire_grace_time=300  # 5 minutes grace period
-        # )
-=======
         # Add jobs with timezone awareness
         scheduler_instance.add_job(
             invoices_cron,
@@ -851,7 +839,6 @@
             replace_existing=True,
             misfire_grace_time=300  # 5 minutes grace period
         )
->>>>>>> cad36859
 
         scheduler_instance.add_job(
             credit_notes_cron,
