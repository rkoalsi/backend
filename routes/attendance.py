from fastapi import APIRouter, Request, HTTPException
from fastapi.responses import JSONResponse
from datetime import datetime, timedelta
from dotenv import load_dotenv
import re
from backend.config.root import connect_to_mongo, serialize_mongo_document  # type: ignore
from bson import ObjectId
from Crypto.Signature import PKCS1_v1_5
from Crypto.Hash import SHA  # Note: This is SHA1, not SHA256
from Crypto.PublicKey import RSA
import base64
import http.client
import urllib.parse
from pathlib import Path

load_dotenv()

router = APIRouter()

client, pupscribe_db = connect_to_mongo()

attendance_db = client.get_database("attendance")
employees_collection = attendance_db.get_collection("employees")
attendance_collection = attendance_db.get_collection("attendance")
device_collection = attendance_db.get_collection("devices")
BASE_DIR = (
    Path(__file__).resolve().parent.parent
)  # Get the directory of the current script
CERTIFICATE = BASE_DIR / "certificate.pem"  # Adjust based on where the file is stored


BASE_DIR = (
    Path(__file__).resolve().parent.parent
)  # Get the directory of the current script
CERTIFICATE = BASE_DIR / "certificate.pem"  # Adjust based on where the file is stored


def send_attendance_to_greythr(door, employee_number, is_in=True):
    """
    Sends attendance data to GreyTHR API.

    Args:
        employee_number (str): The employee number
        is_in (bool): True for check-in, False for check-out

    Returns:
        tuple: (success, message)
    """
    try:
        # Configuration
        gthost = "tousifapisso.greythr.com"
        gtapiid = "6051f64b-02d8-4e31-a5e5-dcdd22c55ca7"
        Attendpoint = "/v2/attendance/asca/swipes"

        # Current time in IST format (UTC+5:30)
        now_utc = datetime.now()
        now_ist = now_utc + timedelta(hours=5, minutes=30)
        timestamp = now_ist.strftime("%Y-%m-%dT%H:%M:%S.654+05:30")

        # Create single swipe data (1 for in, 0 for out)
        swipe_type = "1" if is_in else "0"
        swipes = f"{timestamp},{employee_number},{door},{swipe_type}"

        # Load private key
        try:
            with open(CERTIFICATE, "r") as f:
                key = RSA.importKey(f.read())
        except Exception as e:
            return False, f"Failed to load certificate: {str(e)}"

        # Generate signature (SHA1)
        h = SHA.new(swipes.encode("ascii"))
        signer = PKCS1_v1_5.new(key)
        signature = signer.sign(h)

        # Base64 encode and URL encode components separately
        gtsign = base64.b64encode(signature).decode("utf-8")
        encoded_swipes = urllib.parse.quote(swipes, safe="")
        encoded_sign = urllib.parse.quote(gtsign, safe="")

        # Build payload string manually
        payload = f"id={gtapiid}&swipes={encoded_swipes}&sign={encoded_sign}"

        # Create connection and headers
        conn = http.client.HTTPSConnection(gthost)
        headers = {
            "Content-Type": "application/x-www-form-urlencoded",
            "X-Requested-With": "XMLHttpRequest",
        }

        # Make request
        conn.request("POST", Attendpoint, body=payload, headers=headers)
        res = conn.getresponse()
        data = res.read()
        response_text = data.decode("utf-8")

        # Handle response
        if res.status != 200 or response_text:
            return False, f"Error ({res.status}): {response_text}"
        else:
            return True, "Swipe recorded successfully"

    except Exception as e:
        return False, f"Failed to send attendance: {str(e)}"


@router.get("/in_and_out")
def in_and_out(request: Request):
    text = request.query_params.get("text")  # Get 'text' from query params
    if text:
        print(f"Received text: {text}")  # Print to console as well
        pattern = r"Dear Sir,?\s*([\w\s]+)\s+(\d+)\s+has punched attendance on\s+([\d-]+\s+[\d:]+)"
        match = re.search(pattern, text)

        if match:
            name = match.group(1).strip()
            mobile = match.group(2).strip()
            swipe_datetime_str = match.group(3).strip()
            print(f"Name: {name}, Mobile: {mobile}, DateTime: {swipe_datetime_str}")

            try:
                swipe_datetime = datetime.strptime(
                    swipe_datetime_str, "%d-%m-%Y %H:%M:%S"
                )
<<<<<<< HEAD
                db = client.get_database("attendance")
                employees_collection = db.get_collection("employees")
                attendance_collection = db.get_collection("attendance")
                device_collection = db.get_collection("devices")
=======
>>>>>>> dc44ac07

                # Fetch employee details
                employee = employees_collection.find_one({"phone": int(mobile)})
                if not employee:
                    return JSONResponse(
                        content={"error": "Employee not found"}, status_code=404
                    )

                employee_id = str(employee["_id"])
                employee_name = employee["name"]
                employee_number = employee["employee_number"]
                device_id = employee.get("device_id", "Unknown")
                device = device_collection.find_one({"_id": ObjectId(device_id)})
                print(f"Employee ID: {employee_id}, Name: {employee_name}")

                # Check if employee has already swiped in today
                today_start = swipe_datetime.replace(
                    hour=0, minute=0, second=0, microsecond=0
                )
                today_end = today_start + timedelta(days=1)

                # Find today's attendance records for this employee
                today_records = list(
                    attendance_collection.find(
                        {
                            "employee_id": ObjectId(employee_id),
                            "swipe_datetime": {"$gte": today_start, "$lt": today_end},
                        }
                    ).sort("swipe_datetime", 1)
                )  # Sort by time ascending

                # Determine if this is a check-in or check-out
                is_check_in = (
                    len(today_records) % 2 == 0
                )  # Even count means this is a check-in

                # Insert attendance record locally
                attendance_record = {
                    "employee_id": ObjectId(employee_id),
                    "employee_name": employee_name,
                    "employee_number": employee_number,
                    "swipe_datetime": swipe_datetime,
                    "device_name": (
                        ObjectId(device_id)
                        if isinstance(device_id, str) and len(device_id) == 24
                        else device_id
                    ),
                    "created_at": datetime.now(),
                    "is_check_in": is_check_in,
                }
                attendance_collection.insert_one(attendance_record)

                # Send to GreyTHR
                success, message = send_attendance_to_greythr(
                    door=device.get("name"),
                    employee_number=employee_number,
                    is_in=is_check_in,
                )

                return JSONResponse(
                    content={
                        "message": "Attendance recorded",
                        "employee": serialize_mongo_document(employee),
                        "greythr_success": success,
                        "greythr_message": message,
                        "is_check_in": is_check_in,
                    },
                    status_code=201,
                )

            except Exception as e:
                print(f"Error: {str(e)}")
                return JSONResponse(
                    content={"error": "Database error", "details": str(e)},
                    status_code=500,
                )

            finally:
                pass
        else:
            print("No match found.")

    else:
        print("No 'text' query parameter received.")

    return JSONResponse(content={"message": "Request Received"}, status_code=200)


@router.post("/check_in")
async def check_in(data: dict):
    try:
        print(data)
        # Fetch employee details using userId
        user_collection = pupscribe_db.get_collection("users")
        employee = user_collection.find_one({"_id": ObjectId(data.get("user_id"))})
        attendance_employee = employees_collection.find_one(
            {"phone": int(data.get("phone"))}
        )
        if not employee:
            raise HTTPException(status_code=404, detail="Employee not found")

        employee_id = str(attendance_employee["_id"])
        employee_name = attendance_employee["name"]
        employee_number = attendance_employee["employee_number"]

        # Determine if it's check-in or check-out
        is_check_in = data.get("action") == "checkin"

        # Record attendance
        swipe_datetime = datetime.utcnow()
        attendance_record = {
            "employee_id": ObjectId(employee_id),
            "employee_name": employee_name,
            "employee_number": employee_number,
            "swipe_datetime": swipe_datetime,
            "device_name": "Pupscribe Order Form",
            "created_at": datetime.now(),
            "is_check_in": is_check_in,
        }
        attendance_collection.insert_one(attendance_record)

        # Send data to GreyTHR
        success, message = send_attendance_to_greythr(
            door="Pupscribe Order Form",
            employee_number=employee_number,
            is_in=is_check_in,
        )
        print(
            {
                "message": "Attendance recorded",
                "employee": {"id": employee_id, "name": employee_name},
                "greythr_success": success,
                "greythr_message": message,
                "is_check_in": is_check_in,
            }
        )
        return {
            "message": "Attendance recorded",
            "employee": {"id": employee_id, "name": employee_name},
            "greythr_success": success,
            "greythr_message": message,
            "is_check_in": is_check_in,
        }

    except Exception as e:
        print(e)
        return {"error": "Database error", "details": str(e), "status_code": 500}<|MERGE_RESOLUTION|>--- conflicted
+++ resolved
@@ -122,13 +122,6 @@
                 swipe_datetime = datetime.strptime(
                     swipe_datetime_str, "%d-%m-%Y %H:%M:%S"
                 )
-<<<<<<< HEAD
-                db = client.get_database("attendance")
-                employees_collection = db.get_collection("employees")
-                attendance_collection = db.get_collection("attendance")
-                device_collection = db.get_collection("devices")
-=======
->>>>>>> dc44ac07
 
                 # Fetch employee details
                 employee = employees_collection.find_one({"phone": int(mobile)})
