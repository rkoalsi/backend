from fastapi import (
    APIRouter,
    HTTPException,
    Query,
    File,
    UploadFile,
    Form,
    Depends,
)
from fastapi.responses import JSONResponse, Response, StreamingResponse
from backend.config.root import connect_to_mongo, serialize_mongo_document  # type: ignore
from bson.objectid import ObjectId
from .helpers import get_access_token
from typing import Optional
import re, requests, os, json
from dotenv import load_dotenv
import boto3, io, csv, openpyxl
from pytz import timezone as tz
from botocore.exceptions import BotoCoreError, NoCredentialsError
from datetime import date, timedelta, datetime, timezone
from .admin_trainings import router as admin_trainings_router
from .admin_catalogues import router as admin_catalogues_router
from .admin_salespeople import router as admin_salespeople_router
from .admin_special_margins import router as admin_special_margins_router
from .admin_announcements import router as admin_announcements_router
from .admin_daily_visits import router as admin_daily_visits_router
from .admin_hooks_categories import router as admin_hooks_categories_router
from .admin_hooks import router as admin_hooks_router
from .admin_potential_customers import router as admin_potential_customers_router
from .admin_expected_reorders import router as admin_expected_reorders_router
from .admin_targeted_customers import router as admin_targeted_customers_router
from .admin_delivery_partners import router as admin_delivery_partners_router
from .admin_return_orders import router as admin_return_orders_router
from .admin_sales_by_customer import router as admin_sales_by_customer_router
from backend.config.auth import JWTBearer  # type: ignore
import pandas as pd
from io import BytesIO
from pymongo.errors import OperationFailure

load_dotenv()
router = APIRouter()
org_id = os.getenv("ORG_ID")
client, db = connect_to_mongo()
products_collection = db["products"]
customers_collection = db["customers"]
orders_collection = db["orders"]
users_collection = db["users"]

AWS_ACCESS_KEY_ID = os.getenv("S3_ACCESS_KEY")
AWS_SECRET_ACCESS_KEY = os.getenv("S3_SECRET_KEY")
AWS_S3_BUCKET_NAME = os.getenv("S3_BUCKET_NAME")
AWS_S3_REGION = os.getenv("S3_REGION", "ap-south-1")  # Default to ap-south-1
AWS_S3_URL = os.getenv("S3_URL")

s3_client = boto3.client(
    "s3",
    region_name=AWS_S3_REGION,
    aws_access_key_id=AWS_ACCESS_KEY_ID,
    aws_secret_access_key=AWS_SECRET_ACCESS_KEY,
)

MAX_FILE_SIZE_MB = 10


@router.get("/stats")
async def get_stats():
    try:
        # Products Statistics
        active_stock_products = db["products"].count_documents({"stock": {"$gt": 0}})
        inactive_products = db["products"].count_documents({"status": "inactive"})
        total_products = db["products"].count_documents({})
        active_products = db["products"].count_documents({"status": "active"})
        out_of_stock_products = db["products"].count_documents({"stock": {"$lte": 0}})

        # Customers Statistics
        assigned_customers = db["customers"].count_documents(
            {"cf_sales_person": {"$exists": True, "$ne": "", "$ne": None}}
        )
        unassigned_customers = db["customers"].count_documents(
            {
                "$or": [
                    {"cf_sales_person": {"$exists": False}},
                    {"cf_sales_person": ""},
                    {"cf_sales_person": None},
                ]
            }
        )
        active_customers = db["customers"].count_documents({"status": "active"})
        inactive_customers = db["customers"].count_documents({"status": "inactive"})

        # Calculate date 6 months ago
        ist = tz("Asia/Kolkata")
        now_ist = datetime.now(ist)
        six_months_ago = now_ist - timedelta(days=180)  # Approximately 6 months

        # Billed Customers (last 6 months)
        # Get distinct customer_ids from invoices in the last 6 months (excluding void and draft)
        billed_customers_pipeline = [
            {
                "$match": {
                    "status": {"$nin": ["void", "draft"]},
                    "created_time": {"$exists": True},
                }
            },
            {
                "$addFields": {
                    "parsed_date": {
                        "$dateFromString": {
                            "dateString": {"$substr": ["$created_time", 0, 19]}
                        }
                    }
                }
            },
            {"$match": {"parsed_date": {"$gte": six_months_ago}}},
            {"$group": {"_id": "$customer_id"}},
            {"$count": "total_billed_customers"},
        ]

        billed_result = list(db["invoices"].aggregate(billed_customers_pipeline))
        total_billed_customers_6_months = (
            billed_result[0]["total_billed_customers"] if billed_result else 0
        )

        # Get the list of billed customer IDs for unbilled calculation
        billed_customer_ids_pipeline = [
            {
                "$match": {
                    "status": {"$nin": ["void", "draft"]},
                    "created_time": {"$exists": True},
                }
            },
            {
                "$addFields": {
                    "parsed_date": {
                        "$dateFromString": {
                            "dateString": {"$substr": ["$created_time", 0, 19]}
                        }
                    }
                }
            },
            {"$match": {"parsed_date": {"$gte": six_months_ago}}},
            {"$group": {"_id": "$customer_id"}},
        ]

        billed_customer_ids = [
            doc["_id"] for doc in db["invoices"].aggregate(billed_customer_ids_pipeline)
        ]

        # Unbilled Customers (last 6 months)
        # Count active customers who are NOT in the billed customers list
        unbilled_customers_query = {
            "status": "active",
            "contact_id": {"$nin": billed_customer_ids},
        }
        total_unbilled_customers_6_months = db["customers"].count_documents(
            unbilled_customers_query
        )

        # Sales People Statistics
        active_sales_people = db["users"].count_documents(
            {"status": "active", "role": "sales_person"}
        )
        inactive_sales_people = db["users"].count_documents(
            {"status": "inactive", "role": "sales_person"}
        )
        total_sales_people = active_sales_people + inactive_sales_people

        # Orders Statistics
        start_of_today_ist = now_ist.replace(hour=0, minute=0, second=0, microsecond=0)
        recent_orders = db["orders"].count_documents(
            {"created_at": {"$gte": start_of_today_ist}}
        )
        orders_draft = db["orders"].count_documents(
            {"status": "draft", "created_at": {"$gte": start_of_today_ist}}
        )
        orders_accepted = db["orders"].count_documents(
            {"status": "accepted", "created_at": {"$gte": start_of_today_ist}}
        )
        orders_declined = db["orders"].count_documents(
            {"status": "declined", "created_at": {"$gte": start_of_today_ist}}
        )
        orders_invoiced = db["orders"].count_documents(
            {"status": "invoiced", "created_at": {"$gte": start_of_today_ist}}
        )
        active_catalogues = db["catalogues"].count_documents({"is_active": True})
        inactive_catalogues = db["catalogues"].count_documents({"is_active": False})

        active_trainings = db["trainings"].count_documents({"is_active": True})
        inactive_trainings = db["trainings"].count_documents({"is_active": False})

        active_announcements = db["announcements"].count_documents({"is_active": True})
        inactive_announcements = db["announcements"].count_documents(
            {"is_active": False}
        )

        # Get today's date
        today = date.today()
        day_before_yesterday = today - timedelta(days=2)

        # Convert both dates to ISO format (YYYY-MM-DD)
        day_before_yesterday_str = day_before_yesterday.isoformat()
        today_str = today.isoformat()

        # Get the overdue invoices for yesterday
        total_due_payments = db["invoices"].count_documents(
            {
                "due_date": {"$lt": today_str},
                "status": {"$nin": ["paid", "void"]},
            }
        )
        total_due_payments_today = db["invoices"].count_documents(
            {
                "due_date": {"$gt": day_before_yesterday_str, "$lt": today_str},
                "status": {"$nin": ["paid", "void"]},
            }
        )
        submitted_daily_visits = db["daily_visits"].count_documents(
            {"created_at": {"$gte": start_of_today_ist}}
        )
        updated_daily_visits = db["daily_visits"].count_documents(
            {"updates": {"$exists": True}, "created_at": {"$gte": start_of_today_ist}}
        )
        active_hook_categories = db["hooks_category"].count_documents(
            {"is_active": True}
        )
        inactive_hook_categories = db["hooks_category"].count_documents(
            {"is_active": False}
        )
        submitted_shop_hooks = db["shop_hooks"].count_documents(
            {"created_at": {"$gte": start_of_today_ist}}
        )
        submitted_potential_customers = db["potential_customers"].count_documents(
            {"created_at": {"$gte": start_of_today_ist}}
        )
        submitted_targeted_customers = db["targeted_customers"].count_documents(
            {"created_at": {"$gte": start_of_today_ist}}
        )
        submitted_expected_reorders = db["expected_reorders"].count_documents(
            {"created_at": {"$gte": start_of_today_ist}}
        )
        delivery_partners = db["delivery_partners"].count_documents({})
        return_orders = db["return_orders"].count_documents({})

        return {
            "active_stock_products": active_stock_products,
            "active_products": active_products,
            "inactive_products": inactive_products,
            "total_products": total_products,
            "out_of_stock_products": out_of_stock_products,
            "assigned_customers": assigned_customers,
            "unassigned_customers": unassigned_customers,
            "active_customers": active_customers,
            "inactive_customers": inactive_customers,
            # New 6-month billing statistics
            "total_billed_customers_6_months": total_billed_customers_6_months,
            "total_unbilled_customers_6_months": total_unbilled_customers_6_months,
            "active_sales_people": active_sales_people,
            "inactive_sales_people": inactive_sales_people,
            "total_sales_people": total_sales_people,
            "orders_draft": orders_draft,
            "orders_accepted": orders_accepted,
            "orders_declined": orders_declined,
            "orders_invoiced": orders_invoiced,
            "recent_orders": recent_orders,
            "active_catalogues": active_catalogues,
            "inactive_catalogues": inactive_catalogues,
            "active_trainings": active_trainings,
            "inactive_trainings": inactive_trainings,
            "active_announcements": active_announcements,
            "inactive_announcements": inactive_announcements,
            "total_due_payments": total_due_payments,
            "total_due_payments_today": total_due_payments_today,
            "submitted_daily_visits": submitted_daily_visits,
            "updated_daily_visits": updated_daily_visits,
            "active_hook_categories": active_hook_categories,
            "inactive_hook_categories": inactive_hook_categories,
            "submitted_shop_hooks": submitted_shop_hooks,
            "submitted_potential_customers": submitted_potential_customers,
            "submitted_targeted_customers": submitted_targeted_customers,
            "submitted_expected_reorders": submitted_expected_reorders,
            "delivery_partners": delivery_partners,
            "return_orders": return_orders,
        }

    except Exception as e:
        print(e)
        raise HTTPException(status_code=500, detail=str(e))


@router.get("/brands")
def get_all_brands():
    """
    Retrieve a list of all distinct brands.
    """
    try:
        brands = products_collection.distinct(
            "brand", {"stock": {"$gt": 0}, "is_deleted": {"$exists": False}}
        )
        brands = [brand for brand in brands if brand]  # Remove empty or null brands
        return {"brands": brands}
    except Exception as e:
        print(e)
        raise HTTPException(status_code=500, detail="Failed to fetch brands.")


@router.get("/categories")
def get_all_categories():
    """
    Retrieve a list of all distinct categories.
    """
    try:
        categories = products_collection.distinct(
            "category", {"stock": {"$gt": 0}, "is_deleted": {"$exists": False}}
        )
        categories = [
            category for category in categories if category
        ]  # Remove empty or null categories
        return {"categories": categories}
    except Exception as e:
        print(e)
        raise HTTPException(status_code=500, detail="Failed to fetch categories.")


@router.get("/sub_categories")
def get_all_sub_categories():
    """
    Retrieve a list of all distinct sub_categories.
    """
    try:
        sub_categories = products_collection.distinct(
            "sub_category", {"stock": {"$gt": 0}, "is_deleted": {"$exists": False}}
        )
        sub_categories = [
            sub_category for sub_category in sub_categories if sub_category
        ]  # Remove empty or null sub_categories
        return {"sub_categories": sub_categories}
    except Exception as e:
        print(e)
        raise HTTPException(status_code=500, detail="Failed to fetch sub_categories.")


@router.get("/products")
def get_products(
    page: int = Query(0, ge=0),
    limit: int = Query(10, ge=1),
    search: Optional[str] = None,
    brand: Optional[str] = None,
    category: Optional[str] = None,
    sub_category: Optional[str] = None,
    # New query params
    status: Optional[str] = None,  # e.g. 'active' or 'inactive'
    stock: Optional[str] = None,  # e.g. 'zero' or 'gt_zero'
    new_arrivals: Optional[bool] = None,
    missing_info_products: Optional[bool] = None,
    sort_by: Optional[str] = None,
):
    """
    Retrieve products with optional search, brand, status, stock, and new_arrivals filtering.
    """

    try:
        query = {}

        # 1) Status Filter
        if status == "active":
            query["status"] = "active"
        elif status == "inactive":
            query["status"] = "inactive"

        # 2) Stock Filter
        if stock == "zero":
            # products where stock = 0
            query["stock"] = {"$lte": 0}
        elif stock == "gt_zero":
            # products where stock > 0
            query["stock"] = {"$gt": 0}

        # 3) New Arrivals (depending on how you define "new")
        if new_arrivals:
            # If your DB has a boolean field `is_new`
            # query["is_new"] = True

            # Or if it's based on creation date (last 30 days, etc.)
            from datetime import datetime, timedelta

            ninty_days_ago = datetime.now() - timedelta(days=90)
            query["created_at"] = {"$gte": ninty_days_ago}

        if missing_info_products:
            query["$and"] = [
                {"$or": [{"series": {"$exists": False}}, {"series": ""}]},
                {"$or": [{"category": {"$exists": False}}, {"category": ""}]},
                {"$or": [{"sub_category": {"$exists": False}}, {"sub_category": ""}]},
            ]

        # 4) Search Filter
        if search and search.strip() != "":
            regex = {"$regex": search.strip(), "$options": "i"}
            query["$or"] = [{"name": regex}, {"cf_sku_code": regex}]

        # 5) Brand Filter
        if brand and brand.lower() != "all":
            query["brand"] = {"$regex": f"^{brand}$", "$options": "i"}

        if category and category.lower() != "all":
            query["category"] = {"$regex": f"^{category}$", "$options": "i"}

        if sub_category and sub_category.lower() != "all":
            query["sub_category"] = {"$regex": f"^{sub_category}$", "$options": "i"}

        # Pagination
        skip = page * limit

        docs_cursor = (
            products_collection.find(query)
            .sort(
                [("catalogue_order", 1)]
                if sort_by == "catalogue"
                else [("status", 1), ("name", 1)]
            )
            .skip(skip)
            .limit(limit)
        )
        print(json.dumps(query, indent=4))
        total_count = products_collection.count_documents(query)
        products = [serialize_mongo_document(doc) for doc in docs_cursor]
        total_pages = (total_count + limit - 1) // limit if total_count > 0 else 1
        # Validate page number
        if page > total_pages and total_pages != 0:
            raise HTTPException(status_code=400, detail="Page number out of range")
        return JSONResponse(
            {
                "products": products,
                "total_count": total_count,
                "page": page,
                "per_page": limit,
                "total_pages": total_pages,
            }
        )

    except Exception as e:
        print(e)
        return JSONResponse({"detail": "Internal Server Error"}, status_code=500)


@router.get("/products/download")
def download_products(
    search: Optional[str] = None,
    brand: Optional[str] = None,
    category: Optional[str] = None,
    sub_category: Optional[str] = None,
    status: Optional[str] = None,  # e.g. 'active' or 'inactive'
    stock: Optional[str] = None,  # e.g. 'zero' or 'gt_zero'
    new_arrivals: Optional[bool] = None,
    missing_info_products: Optional[bool] = None,
):
    """
    Download products in XLSX format using the same filters.
    """
    try:
        query = {}

        # 1) Status Filter
        if status == "active":
            query["status"] = "active"
        elif status == "inactive":
            query["status"] = "inactive"

        # 2) Stock Filter
        if stock == "zero":
            query["stock"] = {"$lte": 0}
        elif stock == "gt_zero":
            query["stock"] = {"$gt": 0}

        # 3) New Arrivals
        if new_arrivals:
            ninety_days_ago = datetime.now() - timedelta(days=90)
            query["created_at"] = {"$gte": ninety_days_ago}

        # 4) Missing Info Filter for series, category, sub_category
        if missing_info_products:
            query["$and"] = [
                {"$or": [{"series": {"$exists": False}}, {"series": ""}]},
                {"$or": [{"category": {"$exists": False}}, {"category": ""}]},
                {"$or": [{"sub_category": {"$exists": False}}, {"sub_category": ""}]},
            ]

        # 5) Search Filter
        if search and search.strip() != "":
            regex = {"$regex": search.strip(), "$options": "i"}
            query["$or"] = [{"name": regex}, {"cf_sku_code": regex}]

        # 6) Brand, Category, Sub Category Filters
        if brand and brand.lower() != "all":
            query["brand"] = {"$regex": f"^{brand}$", "$options": "i"}
        if category and category.lower() != "all":
            query["category"] = {"$regex": f"^{category}$", "$options": "i"}
        if sub_category and sub_category.lower() != "all":
            query["sub_category"] = {"$regex": f"^{sub_category}$", "$options": "i"}

        docs_cursor = products_collection.find(query).sort([("status", 1), ("name", 1)])
        products = [serialize_mongo_document(doc) for doc in docs_cursor]

        # Create a new workbook and worksheet using openpyxl
        wb = openpyxl.Workbook()
        ws = wb.active
        ws.title = "Products"

        # Define headers (adjust these fields as needed)
        headers = [
            "Name",
            "Brand",
            "Category",
            "Sub Category",
            "Series",
            "SKU",
            "Price",
            "Stock",
            "Status",
            "Created At",
        ]
        ws.append(headers)

        for product in products:
            # Convert created_at to a formatted string if present
            created_at = ""
            if product.get("created_at"):
                if isinstance(product["created_at"], datetime):
                    created_at = product["created_at"].strftime("%Y-%m-%d %H:%M:%S")
                else:
                    created_at = str(product["created_at"])

            row = [
                product.get("name", ""),
                product.get("brand", ""),
                product.get("category", ""),
                product.get("sub_category", ""),
                product.get("series", ""),
                product.get("cf_sku_code", ""),
                product.get("rate", ""),
                product.get("stock", ""),
                product.get("status", ""),
                created_at,
            ]
            ws.append(row)

        # Save workbook to a BytesIO stream
        stream = io.BytesIO()
        wb.save(stream)
        stream.seek(0)

        filename = f"products_{datetime.now().strftime('%Y%m%d_%H%M%S')}.xlsx"
        headers_response = {"Content-Disposition": f'attachment; filename="{filename}"'}
        return StreamingResponse(
            stream,
            media_type="application/vnd.openxmlformats-officedocument.spreadsheetml.sheet",
            headers=headers_response,
        )

    except Exception as e:
        print(e)
        raise HTTPException(status_code=500, detail="Internal Server Error")


@router.get("/customers")
def get_customers(
    name: Optional[str] = None,
    page: int = Query(1, ge=1, description="1-based page index"),
    limit: int = Query(10, ge=1, description="Number of items per page"),
    sort: Optional[str] = None,
    status: Optional[str] = Query(
        None, description="Filter by customer status: active or inactive"
    ),
    sales_person: Optional[str] = Query(
        None, description="Filter by sales person name"
    ),
    unassigned: Optional[bool] = Query(
        None, description="Filter for unassigned customers"
    ),
    gst_type: Optional[str] = Query(
        None, description="Filter by customer type: exclusive or inclusive"
    ),
):
    """
    Returns a paginated list of customers, optionally filtered by name.
    Sorting is optional:
      - Default sort is ascending by 'status'
      - If ?sort=desc, it will sort descending by 'status'
    """
    try:
        query = {}
        # Filter by name if provided
        if name:
            query["contact_name"] = re.compile(re.escape(name), re.IGNORECASE)
        # Sort logic
        sort_order = [("status", 1)]  # default ascending by status
        if sort and sort.lower() == "desc":
            sort_order = [("status", -1)]

        # Filter by status if provided
        if status:
            if status.lower() not in ["active", "inactive"]:
                raise HTTPException(
                    status_code=400, detail="Invalid status filter value"
                )
            query["status"] = status.lower()

        # Filter by sales_person if provided
        if sales_person:
            escaped_sales_person = re.escape(sales_person)
            query["$or"] = [
                {
                    "cf_sales_person": {
                        "$regex": f"^{escaped_sales_person}$",
                        "$options": "i",
                    }
                },
                {
                    "salesperson_name": {
                        "$regex": f"^{escaped_sales_person}$",
                        "$options": "i",
                    }
                },
            ]

        # Filter for unassigned customers if true
        if unassigned:
            query["$or"] = [
                {"cf_sales_person": {"$exists": False}},
                {"cf_sales_person": ""},
                {"cf_sales_person": None},
            ]
        if gst_type:
            if str(gst_type).capitalize() == "Inclusive":
                query["$and"] = [
                    {"cf_in_ex": {"$exists": True}},
                    {"cf_in_ex": "Inclusive"},
                ]
            else:
                query["$or"] = [
                    {"cf_in_ex": {"$exists": False}},
                    {"cf_in_ex": "Exclusive"},
                ]

        # print(json.dumps(query, indent=4))
        # Calculate skip based on 1-based indexing
        skip = (page - 1) * limit
        cursor = (
            customers_collection.find(query).sort(sort_order).skip(skip).limit(limit)
        )
        # Count total matching documents for pagination
        total_count = customers_collection.count_documents(query)
        customers = [serialize_mongo_document(doc) for doc in cursor]
        total_pages = (total_count + limit - 1) // limit if total_count > 0 else 1
        # Validate page number
        if page > total_pages and total_pages != 0:
            raise HTTPException(status_code=400, detail="Page number out of range")

        return {
            "customers": customers,
            "total_count": total_count,
            "page": page,
            "per_page": limit,
            "total_pages": total_pages,
        }
    except Exception as e:
        return JSONResponse({"detail": "Internal Server Error"}, status_code=500)


@router.get("/customers/report")
def get_customers_report(
    name: Optional[str] = None,
    sort: Optional[str] = None,
    status: Optional[str] = Query(
        None, description="Filter by customer status: active or inactive"
    ),
    sales_person: Optional[str] = Query(
        None, description="Filter by sales person name"
    ),
    unassigned: Optional[bool] = Query(
        None, description="Filter for unassigned customers"
    ),
    gst_type: Optional[str] = Query(
        None, description="Filter by customer type: exclusive or inclusive"
    ),
):
    # Build the query similar to your /customers endpoint.
    query = {}
    if name:
        query["contact_name"] = re.compile(re.escape(name), re.IGNORECASE)

    sort_order = [("status", 1)]
    if sort and sort.lower() == "desc":
        sort_order = [("status", -1)]

    if status:
        if status.lower() not in ["active", "inactive"]:
            raise HTTPException(status_code=400, detail="Invalid status filter value")
        query["status"] = status.lower()

    if sales_person:
        escaped_sales_person = re.escape(sales_person)
        query["$or"] = [
            {
                "cf_sales_person": {
                    "$regex": f"^{escaped_sales_person}$",
                    "$options": "i",
                }
            },
            {
                "salesperson_name": {
                    "$regex": f"^{escaped_sales_person}$",
                    "$options": "i",
                }
            },
        ]

    if unassigned:
        query["$or"] = [
            {"cf_sales_person": {"$exists": False}},
            {"cf_sales_person": ""},
            {"cf_sales_person": None},
        ]

    if gst_type:
        if str(gst_type).capitalize() == "Inclusive":
            query["$and"] = [
                {"cf_in_ex": {"$exists": True}},
                {"cf_in_ex": "Inclusive"},
            ]
        else:
            query["$or"] = [
                {"cf_in_ex": {"$exists": False}},
                {"cf_in_ex": "Exclusive"},
            ]

    # Fetch matching customers (adjust as necessary for your setup)
    customers_cursor = customers_collection.find(query).sort(sort_order)
    customers = [serialize_mongo_document(doc) for doc in customers_cursor]

    # Create an Excel workbook using openpyxl.
    wb = openpyxl.Workbook()
    ws = wb.active
    ws.title = "Customers Report"

    # Define the header row.
    headers = [
        "Customer Name",
        "Sales Person",
        "GST Number",
        "Status",
        "Place Of Supply",
    ]
    ws.append(headers)

    for cust in customers:
        # Extract state codes from each address
        addresses = cust.get("addresses", [])
        state_codes = set()
        for addr in addresses:
            state_value = addr.get("state", "")
            if state_value:
                state_codes.add(state_value.title())
        place_of_supply = ", ".join(state_codes)

        # Handle sales person conversion if it's a list.
        sales_person_val = cust.get("cf_sales_person", "") or cust.get(
            "salesperson_name", ""
        )
        if isinstance(sales_person_val, list):
            sales_person_val = ", ".join(sales_person_val)

        row = [
            cust.get("contact_name", ""),
            sales_person_val,
            cust.get("gst_no", "-"),
            cust.get("status", ""),
            place_of_supply,
        ]
        ws.append(row)

    # Save the workbook to a binary stream.
    stream = io.BytesIO()
    wb.save(stream)
    stream.seek(0)

    return StreamingResponse(
        stream,
        media_type="application/vnd.openxmlformats-officedocument.spreadsheetml.sheet",
        headers={"Content-Disposition": "attachment; filename=customers_report.xlsx"},
    )


@router.get("/orders")
def read_all_orders(
    page: int = Query(0, ge=0, description="0-based page index"),
    limit: int = Query(10, ge=1, description="Number of items per page"),
    sales_person: Optional[str] = Query(
        None, description="Filter by sales person name"
    ),
    status: Optional[str] = Query(None, description="Filter by order status"),
    estimate_created: Optional[bool] = Query(
        None, description="Filter by whether estimate was created"
    ),
    amount: Optional[str] = Query(None, description="Filter by amount"),
    estimate_number: Optional[str] = Query(
        None, description="Search by estimate number"
    ),
    start_date: Optional[str] = Query(None, description="Start date (YYYY-MM-DD)"),
    end_date: Optional[str] = Query(None, description="End date (YYYY-MM-DD)"),
):
    """
    Retrieve all orders for admin, with pagination and optional filters,
    converting created_at to IST in MongoDB.
    """
    # Initialize the match stage for the main pipeline
    initial_match_conditions = {}

    date_filter = {}
    if start_date:
        start_date_obj = datetime.strptime(start_date, "%Y-%m-%d").replace(
            tzinfo=timezone.utc
        )
        date_filter["$gte"] = start_date_obj
    if end_date:
        end_date_obj = datetime.strptime(end_date, "%Y-%m-%d").replace(
            hour=23, minute=59, second=59, tzinfo=timezone.utc
        )
        date_filter["$lte"] = end_date_obj

    if date_filter:
        initial_match_conditions["created_at"] = date_filter

    if estimate_number:
        initial_match_conditions["estimate_number"] = {
            "$regex": f"^{re.escape(estimate_number.strip())}",
            "$options": "i",
        }
    if status:
        initial_match_conditions["status"] = status.lower()

    if estimate_created is not None:
        initial_match_conditions["estimate_created"] = estimate_created

    if amount:
        # Assuming you want to filter for total_amount > 0 when 'amount' is provided
        initial_match_conditions["total_amount"] = {"$gt": 0}

    # Now build our aggregation pipeline
    pipeline = [
        # 1. Initial match stage for basic filters (date, estimate number, status, estimate_created, amount)
        {"$match": initial_match_conditions},
        # 2. Join user info from "users" collection (do this early if sales_person filter is based on joined data)
        {
            "$lookup": {
                "from": "users",
                "localField": "created_by",
                "foreignField": "_id",
                "as": "created_by_info",
            }
        },
        # 3. Unwind the created_by_info array so it's a single object
        {"$unwind": {"path": "$created_by_info", "preserveNullAndEmptyArrays": True}},
        # 4. Match by sales_person code after the lookup and unwind
        # This allows filtering on the 'created_by_info.code' field.
        # Only add this stage if sales_person is provided.
    ]

    if sales_person:
        pipeline.append({"$match": {"created_by_info.code": sales_person}})

    # 5. Sort the results
    pipeline.append({"$sort": {"created_at": -1}})

    # Create a pipeline for total count before applying skip and limit
    count_pipeline = list(pipeline)  # Copy the current pipeline up to sorting
    count_pipeline.append({"$count": "total"})

    total_count_result = list(orders_collection.aggregate(count_pipeline))
    total_count = total_count_result[0]["total"] if total_count_result else 0

    # 6. Apply pagination
    pipeline.append({"$skip": page * limit})
    pipeline.append({"$limit": limit})

    # 7. Project stage to format fields (including date conversion)
    pipeline.append(
        {
            "$project": {
                "created_by": 1,
                "total_amount": 1,
                "total_gst": 1,
                "gst_type": 1,
                "status": 1,
                "products": 1,
                "shipping_address": 1,
                "billing_address": 1,
                "customer_id": 1,
                "customer_name": 1,
                "estimate_url": 1,
                "estimate_created": 1,
                "estimate_number": 1,
                "estimate_id": 1,
                "reference_number": 1,
<<<<<<< HEAD
                "spreadsheet_url": 1,
                "spreadsheet_created": 1,
                # ... include any other fields you want
                # Convert the "created_at" date to a string in IST
=======
>>>>>>> c4fc3901
                "created_at": {
                    "$dateToString": {
                        "date": "$created_at",
                        "format": "%Y-%m-%d %H:%M:%S",
                        "timezone": "Asia/Kolkata",
                    }
                },
                "updated_at": {
                    "$dateToString": {
                        "date": "$updated_at",
                        "format": "%Y-%m-%d %H:%M:%S",
                        "timezone": "Asia/Kolkata",
                    }
                },
                "created_by_info.id": {"$toString": "$created_by_info._id"},
                "created_by_info.name": "$created_by_info.name",
                "created_by_info.email": "$created_by_info.email",
                "created_by_info.code": "$created_by_info.code",
            }
        }
    )

    # Execute the pipeline for orders data
    orders_cursor = orders_collection.aggregate(pipeline)
    orders_with_user_info = [serialize_mongo_document(doc) for doc in orders_cursor]

    total_pages = (total_count + limit - 1) // limit if total_count > 0 else 1

    # Validate page number - this check should use the *actual* total pages
    if total_pages > 0 and page >= total_pages:
        raise HTTPException(status_code=400, detail="Page number out of range")

    return {
        "orders": orders_with_user_info,
        "total_count": total_count,
        "page": page,
        "per_page": limit,
        "total_pages": total_pages,
    }


@router.get("/orders/export")
async def export_orders(
    response: Response,
    sales_person: Optional[str] = Query(None),  # Fix 1: Match parameter type
    status: Optional[str] = Query(None),
    estimate_created: Optional[bool] = Query(None),
    amount: Optional[str] = Query(None),  # Fix 2: Change to Optional[str]
    estimate_number: Optional[str] = Query(None),
    start_date: Optional[str] = Query(None),
    end_date: Optional[str] = Query(None),
):
    # Build the match stage based on filters
    match_stage = {"$match": {}}
    second_match_stage = {"$match": {}}
    date_filter = {}

    if start_date:
        start_date = datetime.strptime(start_date, "%Y-%m-%d").replace(
            tzinfo=timezone.utc
        )
        date_filter["$gte"] = start_date
    if end_date:
        end_date = datetime.strptime(end_date, "%Y-%m-%d").replace(
            hour=23, minute=59, second=59, tzinfo=timezone.utc
        )
        date_filter["$lte"] = end_date

    if date_filter:
        match_stage["$match"]["created_at"] = date_filter
    # Estimate number search
    if estimate_number:
        match_stage["$match"]["estimate_number"] = {
            "$regex": f"^{re.escape(estimate_number.strip())}",
            "$options": "i",
        }
    if status:
        match_stage["$match"]["status"] = status.lower()

    if estimate_created is not None:
        match_stage["$match"]["estimate_created"] = estimate_created

    if amount:
        match_stage["$match"]["total_amount"] = {"$gt": 0}
    print(sales_person)
    if sales_person:
        # Assuming 'created_by_info.name' is the field to filter
        second_match_stage["$match"]["Sales Person Code"] = sales_person
    # Now build our aggregation pipeline
    pipeline = [
        match_stage,
        {"$sort": {"created_at": -1}},  # sort descending by created_at
        {
            "$lookup": {
                "from": "users",
                "localField": "created_by",
                "foreignField": "_id",
                "as": "created_by_info",
            }
        },
        # Unwind the created_by_info array so it's a single object
        {"$unwind": {"path": "$created_by_info", "preserveNullAndEmptyArrays": True}},
        # Convert created_at (UTC) to a string in IST
        {
            "$project": {
                # Keep the original fields (except created_by_info is now an object)
                "Sales Person Name": "$created_by_info.name",
                "Sales Person Code": "$created_by_info.code",
                "Customer Name": "$customer_name",
                "Total Amount": "$total_amount",
                "Total GST": "$total_gst",
                "GST Type": "$gst_type",
                "Status": "$status",
                "Products": {"$size": {"$ifNull": ["$products", []]}},
                "Estimate Url": "$estimate_url",
                "Estimate Number": "$estimate_number",
                "Reference Number": "$reference_number",
                # ... include any other fields you want
                # Convert the "created_at" date to a string in IST
                "Created At": {
                    "$dateToString": {
                        "date": "$created_at",
                        "format": "%Y-%m-%d %H:%M:%S",  # date/time format
                        "timezone": "Asia/Kolkata",
                    }
                },
                "Updated At": {
                    "$dateToString": {
                        "date": "$updated_at",
                        "format": "%Y-%m-%d %H:%M:%S",  # date/time format
                        "timezone": "Asia/Kolkata",
                    }
                },
                "Shipping Address Address": "$shipping_address.address",
                "Shipping Address State": "$shipping_address.state",
                "Shipping Address City": "$shipping_address.city",
                "Billing Address Address": "$billing_address.address",
                "Billing Address State": "$billing_address.state",
                "Billing Address City": "$billing_address.city",
            }
        },
        second_match_stage,
    ]

    try:
        # Execute pipeline
        cursor = orders_collection.aggregate(pipeline)
        pipeline.append({"$count": "total"})
        total_count = list(orders_collection.aggregate(pipeline))
        total = total_count[0] if total_count else None
        total_count = total.get("total", 0)
        data = [serialize_mongo_document(doc) for doc in cursor]
    except OperationFailure as e:
        print(f"MongoDB aggregation failed: {e}")
        return Response(content="Export failed", status_code=500)

    if not data:
        return Response(content="No data found", status_code=404)

    # Convert to DataFrame
    df = pd.DataFrame(data)

    # Create Excel file in memory
    output = BytesIO()
    with pd.ExcelWriter(output, engine="openpyxl") as writer:
        df.to_excel(writer, index=False, sheet_name="Orders")

        # Get worksheet and apply formatting
        worksheet = writer.sheets["Orders"]

        # Set column widths
        column_widths = {
            "A": 20,  # Estimate Number
            "B": 20,  # Created At
            "C": 25,  # Customer Name
            "D": 15,  # Status
            "E": 15,  # Sales Person
            "F": 15,  # Total Amount
            "G": 15,  # GST Amount
            "H": 15,  # Grand Total
            "I": 20,  # Reference Number
            "J": 15,  # Products Count
        }

        for col, width in column_widths.items():
            worksheet.column_dimensions[col].width = width

    # Prepare response
    output.seek(0)
    filename = f"orders_export_{datetime.now().strftime('%Y%m%d_%H%M%S')}.xlsx"

    response.headers["Content-Disposition"] = f"attachment; filename={filename}"
    response.headers["Content-Type"] = (
        "application/vnd.openxmlformats-officedocument.spreadsheetml.sheet"
    )

    return Response(content=output.getvalue())


@router.get("/payments_due")
def read_all_orders(
    page: int = Query(0, ge=0, description="0-based page index"),
    limit: int = Query(10, ge=1, description="Number of items per page"),
    sales_person: str = Query(None, description="Filter by sales person"),
    invoice_number: str = Query(None, description="Filter by Invoice number"),
):
    """
    Retrieve all invoices past their due_date with pagination.
    page:  0-based page index
    limit: number of invoices per page
    """
    # Get today's date in ISO format (YYYY-MM-DD)
    today_str = date.today().isoformat()

    # Query to match invoices with a due_date less than today
    query = {"due_date": {"$lt": today_str}, "status": {"$nin": ["paid", "void"]}}
    # If you also want to ensure the invoice has a specific status (e.g., "overdue"),
    # you can combine conditions like this:
    # query = {"due_date": {"$lt": today_str}, "status": "overdue"}
    if sales_person:
        escaped_sales_person = re.escape(sales_person)
        query["$or"] = [
            {
                "cf_sales_person": {
                    "$regex": f"^{escaped_sales_person}$",
                    "$options": "i",
                }
            },
            {
                "salesperson_name": {
                    "$regex": f"^{escaped_sales_person}$",
                    "$options": "i",
                }
            },
        ]

    if invoice_number:
        query["invoice_number"] = {
            "$regex": f"^{invoice_number.strip()}$",
            "$options": "i",
        }

    # Basic query stage for the aggregation pipeline
    match_stage = {"$match": query}

    # Count total invoices matching the query (for frontend pagination)
    total_count = db.invoices.count_documents(query)

    # Build the aggregation pipeline
    pipeline = [
        match_stage,
        # Project only the necessary fields
        {
            "$lookup": {
                "from": "invoice_notes",  # Collection to join
                "localField": "invoice_number",  # Field from the invoices collection
                "foreignField": "invoice_number",  # Field from the invoice_notes collection
                "as": "invoice_notes",  # The result will be an array of matching documents
            }
        },
        {
            "$unwind": {
                "path": "$invoice_notes",  # Unwind the array of invoice_notes
                "preserveNullAndEmptyArrays": True,  # Keep invoices even if no notes exist
            }
        },
        {
            "$lookup": {
                "from": "users",
                "localField": "invoice_notes.created_by",
                "foreignField": "_id",
                "as": "user_created_by",
            }
        },
        {
            "$unwind": {
                "path": "$user_created_by",  # note the change from "$note_created_by" to "$user_created_by"
                "preserveNullAndEmptyArrays": True,
            }
        },
        # Project the necessary fields and replace created_by with the user's first name
        {
            "$project": {
                "created_at": 1,
                "total": 1,
                "due_date": {"$dateFromString": {"dateString": "$due_date"}},
                "balance": 1,
                "status": {"$toString": "overdue"},
                "cf_sales_person": 1,
                "salesperson_name": 1,
                "customer_id": 1,
                "customer_name": 1,
                "invoice_url": 1,
                "invoice_number": 1,
                "invoice_id": 1,
                "line_items": 1,
                "created_by_name": 1,
                "overdue_by_days": {
                    "$dateDiff": {
                        "startDate": {"$dateFromString": {"dateString": "$due_date"}},
                        "endDate": "$$NOW",
                        "unit": "day",
                    }
                },
                "invoice_notes": 1,
                # Replace the invoice note's created_by with the user's first name
                "note_created_by_name": "$user_created_by.first_name",
            }
        },
        # Now sort by the converted due_date
        {"$sort": {"due_date": -1}},
        {"$skip": page * limit},  # Skip the appropriate number of documents
        {"$limit": limit},  # Limit the number of documents returned
    ]
    # Execute the aggregation pipeline
    invoices_cursor = db.invoices.aggregate(pipeline)

    # Convert each Mongo document to a JSON-serializable Python dict
    inv = [serialize_mongo_document(doc) for doc in invoices_cursor]
    total_pages = (total_count + limit - 1) // limit if total_count > 0 else 1

    # Validate page number
    if page > total_pages and total_pages != 0:
        raise HTTPException(status_code=400, detail="Page number out of range")

    return {
        "invoices": inv,
        "total_count": total_count,
        "page": page,
        "per_page": limit,
        "total_pages": total_pages,
    }


@router.get("/payments_due/download_csv")
def download_payments_due_csv(sales_person: str):
    """
    Download all invoices past their due_date (and not paid) as a CSV file.
    """
    today_str = date.today().isoformat()

    # Query to match invoices with a due_date less than today and status not in ["paid"]
    query = {"due_date": {"$lt": today_str}, "status": {"$nin": ["paid", "void"]}}
    if sales_person:
        query["$or"] = [
            {"cf_sales_person": sales_person},
            {"salesperson_name": sales_person},
        ]
    match_stage = {"$match": query}

    # Build the aggregation pipeline similar to the table data route
    pipeline = [
        match_stage,
        {"$sort": {"due_date": -1}},
        {
            "$lookup": {
                "from": "invoice_notes",  # Collection to join
                "localField": "invoice_number",  # Field from the invoices collection
                "foreignField": "invoice_number",  # Field from the invoice_notes collection
                "as": "invoice_notes",  # The result will be an array of matching documents
            }
        },
        {
            "$unwind": {
                "path": "$invoice_notes",  # Unwind the array of invoice_notes
                "preserveNullAndEmptyArrays": True,  # Keep invoices even if no notes exist
            }
        },
        {
            "$project": {
                "created_at": 1,
                "total": 1,
                "due_date": {"$dateFromString": {"dateString": "$due_date"}},
                "balance": 1,
                # For CSV purposes, you may output the status directly if needed
                "status": {"$toString": "overdue"},
                "cf_sales_person": 1,
                "created_by_name": 1,
                "salesperson_name": 1,
                "customer_id": 1,
                "customer_name": 1,
                "invoice_url": 1,
                "invoice_number": 1,
                "invoice_id": 1,
                "line_items": 1,
                "overdue_by_days": {
                    "$dateDiff": {
                        "startDate": {"$dateFromString": {"dateString": "$due_date"}},
                        "endDate": "$$NOW",
                        "unit": "day",
                    }
                },
                "invoice_notes": 1,
            }
        },
    ]

    # Execute the aggregation pipeline
    invoices_cursor = db.invoices.aggregate(pipeline)
    invoices = [serialize_mongo_document(doc) for doc in invoices_cursor]

    # Create a CSV in memory
    output = io.StringIO()
    fieldnames = [
        "Created At",
        "Due Date",
        "Invoice Number",
        "Overdue by Days",
        "Customer Name",
        "Status",
        "CF Sales Person",
        "Invoice Sales Person",
        "Created By",
        "Total",
        "Balance",
        "Additional Information",
        "Images",
    ]
    writer = csv.DictWriter(output, fieldnames=fieldnames)
    writer.writeheader()

    for invoice in invoices:
        writer.writerow(
            {
                "Created At": invoice.get("created_at"),
                "Due Date": invoice.get("due_date"),
                "Invoice Number": invoice.get("invoice_number"),
                "Overdue by Days": invoice.get("overdue_by_days"),
                "Customer Name": invoice.get("customer_name"),
                "Status": invoice.get("status"),
                "CF Sales Person": invoice.get("cf_sales_person")
                or invoice.get("salesperson_name", "-"),
                "Invoice Sales Person": invoice.get("salesperson_name"),
                "Created By": invoice.get("created_by_name"),
                "Total": invoice.get("total"),
                "Balance": invoice.get("balance"),
                "Additional Information": invoice.get("invoice_notes", {}).get(
                    "additional_info", ""
                ),
                "Images": ", ".join(invoice.get("invoice_notes", {}).get("images", [])),
            }
        )

    csv_data = output.getvalue()

    # Return CSV file as attachment
    response = Response(content=csv_data, media_type="text/csv")
    response.headers["Content-Disposition"] = "attachment; filename=payments_due.csv"
    return response


@router.get("/sales-people")
def get_sales_people():
    """
    Retrieve a list of sales people from the users collection.
    Assuming users have a role or designation that identifies them as sales people.
    """
    # Replace 'sales' with the actual role identifier
    sales_people_cursor = users_collection.find(
        {"role": "sales_person"}, {"code": 1, "_id": 1, "name": 1}
    )
    sales_people = [serialize_mongo_document(user) for user in sales_people_cursor]
    return {"sales_people": sales_people}


@router.put("/customers/bulk-update")
async def bulk_update_customers(payload: dict):
    """
    Bulk update multiple customers in one request.
    Expects a JSON body:
    {
      "updates": [
        {
          "_id": "someCustomerId",
          "cf_sales_person": "SP1, SP2",
          ...
        },
        ...
      ]
    }
    """
    updates = payload.get("updates", [])
    if not updates:
        raise HTTPException(status_code=400, detail="No updates provided")

    updated_count = 0
    results = []

    for item in updates:
        customer_id = item.get("_id")
        if not customer_id:
            # Skip if no _id
            results.append(
                {
                    "status": "skipped - missing _id",
                }
            )
            continue

        # ------------------------------------------------------------
        # 1) Prepare the update_data (exclude _id, skip None)
        # ------------------------------------------------------------
        update_data = {k: v for k, v in item.items() if k != "_id" and v is not None}
        if not update_data:
            results.append(
                {"customer_id": customer_id, "status": "skipped - no valid fields"}
            )
            continue

        # Convert cf_sales_person from comma-string to a list, if present
        if "cf_sales_person" in update_data:
            if isinstance(update_data["cf_sales_person"], str):
                update_data["cf_sales_person"] = [
                    s.strip() for s in update_data["cf_sales_person"].split(",")
                ]

        # ------------------------------------------------------------
        # 2) Check existing record & compare old vs new cf_sales_person
        # ------------------------------------------------------------
        existing_customer = db.customers.find_one({"_id": ObjectId(customer_id)})
        if not existing_customer:
            results.append({"customer_id": customer_id, "status": "not found"})
            continue

        old_cf_sales_person = existing_customer.get("cf_sales_person", [])
        if not isinstance(old_cf_sales_person, list):
            # If old was a string, convert it for consistent comparison
            old_cf_sales_person = [
                s.strip() for s in str(old_cf_sales_person).split(",") if s.strip()
            ]

        new_cf_sales_person = update_data.get("cf_sales_person", old_cf_sales_person)

        # ------------------------------------------------------------
        # 3) Perform the MongoDB update
        # ------------------------------------------------------------
        result = db.customers.update_one(
            {"_id": ObjectId(customer_id)},
            {"$set": update_data},
        )
        if result.matched_count == 0:
            results.append({"customer_id": customer_id, "status": "not found"})
            continue

        updated_count += 1
        results.append(
            {
                "customer_id": customer_id,
                "status": "updated",
                "update_data": update_data,
            }
        )

        # ------------------------------------------------------------
        # 4) Only if new cf_sales_person differs from old, call Zoho
        # ------------------------------------------------------------
        if old_cf_sales_person != new_cf_sales_person:
            payload_zoho = {
                "custom_fields": [
                    {
                        "value": (
                            new_cf_sales_person
                            if new_cf_sales_person and new_cf_sales_person[0] != ""
                            else []
                        ),
                        "customfield_id": "3220178000221198007",
                        "label": "Sales person",
                        "index": 11,
                    }
                ]
            }
            zoho_response = requests.put(
                url=f"https://www.zohoapis.com/books/v3/contacts/{existing_customer.get('contact_id')}?organization_id={org_id}",
                headers={
                    "Authorization": f"Zoho-oauthtoken {get_access_token('books')}"
                },
                json=payload_zoho,
            )
            print(payload_zoho)
            print(zoho_response.json().get("message"))

    return {
        "message": f"Bulk update complete. {updated_count} customers updated.",
        "results": results,
    }


@router.post("/upload-image")
async def upload_image(file: UploadFile = File(...), product_id: str = Form(...)):
    # Validate file type
    if not file.content_type.startswith("image/"):
        raise HTTPException(status_code=400, detail="Invalid file type.")
    # Validate file size
    file.file.seek(0, 2)  # Move the cursor to the end of the file
    file_size = file.file.tell()  # Get the current position (file size in bytes)
    file.file.seek(0)  # Reset the cursor to the beginning of the file

    if file_size > MAX_FILE_SIZE_MB * 1024 * 1024:
        raise HTTPException(
            status_code=400,
            detail=f"File is too large. Maximum allowed size is {MAX_FILE_SIZE_MB} MB.",
        )
    try:
        product = products_collection.find_one({"_id": ObjectId(product_id)})
        # Generate a unique filename
        file_extension = os.path.splitext(file.filename)[1]
        unique_filename = f"product_images/{product.get('item_id')}{file_extension}"

        # Upload the file to S3
        s3_client.upload_fileobj(
            file.file,
            AWS_S3_BUCKET_NAME,
            unique_filename,
            ExtraArgs={"ACL": "public-read", "ContentType": file.content_type},
        )

        # Construct the S3 URL
        s3_url = f"{AWS_S3_URL}/{unique_filename}"
        if s3_url:
            products_collection.update_one(
                {"_id": ObjectId(product_id)}, {"$set": {"image_url": s3_url}}
            )
            return {"image_url": s3_url}

    except NoCredentialsError:
        raise HTTPException(status_code=500, detail="AWS credentials not configured.")
    except BotoCoreError as e:
        raise HTTPException(status_code=500, detail="Error uploading file to S3.")
    finally:
        file.file.close()


router.include_router(
    admin_special_margins_router,
    prefix="/customer/special_margins",
    tags=["Admin Sales People"],
    dependencies=[Depends(JWTBearer())],
)
router.include_router(
    admin_salespeople_router,
    prefix="/salespeople",
    tags=["Admin Sales People"],
    dependencies=[Depends(JWTBearer())],
)
router.include_router(
    admin_catalogues_router,
    prefix="/catalogues",
    tags=["Admin Catalogues"],
    dependencies=[Depends(JWTBearer())],
)
router.include_router(
    admin_trainings_router,
    prefix="/trainings",
    tags=["Admin Trainings"],
    dependencies=[Depends(JWTBearer())],
)
router.include_router(
    admin_announcements_router,
    prefix="/announcements",
    tags=["Admin Announcments"],
    dependencies=[Depends(JWTBearer())],
)
router.include_router(
    admin_daily_visits_router,
    prefix="/daily_visits",
    tags=["Admin Daily Visits"],
    dependencies=[Depends(JWTBearer())],
)
router.include_router(
    admin_hooks_router,
    prefix="/hooks",
    tags=["Admin Hooks And Categories"],
    dependencies=[Depends(JWTBearer())],
)
router.include_router(
    admin_hooks_categories_router,
    prefix="/hooks_categories",
    tags=["Admin Hooks And Categories"],
    dependencies=[Depends(JWTBearer())],
)
router.include_router(
    admin_potential_customers_router,
    prefix="/potential_customers",
    tags=["Admin Potential Customers"],
    dependencies=[Depends(JWTBearer())],
)
router.include_router(
    admin_expected_reorders_router,
    prefix="/expected_reorders",
    tags=["Admin Expected Reorders"],
    dependencies=[Depends(JWTBearer())],
)
router.include_router(
    admin_targeted_customers_router,
    prefix="/targeted_customers",
    tags=["Admin Targeted Customers"],
    dependencies=[Depends(JWTBearer())],
)
router.include_router(
    admin_delivery_partners_router,
    prefix="/delivery_partners",
    tags=["Admin Delivery Partners"],
    dependencies=[Depends(JWTBearer())],
)
router.include_router(
    admin_return_orders_router,
    prefix="/return_orders",
    tags=["Admin Return Orders"],
    dependencies=[Depends(JWTBearer())],
)
router.include_router(
    admin_sales_by_customer_router,
    prefix="/sales_by_customer",
    tags=["Admin Sales By Customer"],
    dependencies=[Depends(JWTBearer())],
)<|MERGE_RESOLUTION|>--- conflicted
+++ resolved
@@ -902,13 +902,10 @@
                 "estimate_number": 1,
                 "estimate_id": 1,
                 "reference_number": 1,
-<<<<<<< HEAD
                 "spreadsheet_url": 1,
                 "spreadsheet_created": 1,
                 # ... include any other fields you want
                 # Convert the "created_at" date to a string in IST
-=======
->>>>>>> c4fc3901
                 "created_at": {
                     "$dateToString": {
                         "date": "$created_at",
