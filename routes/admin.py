from fastapi import (
    APIRouter,
    HTTPException,
    Query,
    File,
    UploadFile,
    Form,
    Depends,
)
from fastapi.responses import JSONResponse, Response, StreamingResponse
from backend.config.root import connect_to_mongo, serialize_mongo_document  # type: ignore
from bson.objectid import ObjectId
from .helpers import get_access_token
from typing import Optional, List
import re, requests, os, json
from dotenv import load_dotenv
import boto3, io, csv, openpyxl
from pytz import timezone as tz
from botocore.exceptions import BotoCoreError, NoCredentialsError
from datetime import date, timedelta, datetime, timezone
from .admin_trainings import router as admin_trainings_router
from .admin_catalogues import router as admin_catalogues_router
from .admin_salespeople import router as admin_salespeople_router
from .admin_special_margins import router as admin_special_margins_router
from .admin_announcements import router as admin_announcements_router
from .admin_daily_visits import router as admin_daily_visits_router
from .admin_hooks_categories import router as admin_hooks_categories_router
from .admin_hooks import router as admin_hooks_router
from .admin_potential_customers import router as admin_potential_customers_router
from .admin_expected_reorders import router as admin_expected_reorders_router
from .admin_targeted_customers import router as admin_targeted_customers_router
from .admin_delivery_partners import router as admin_delivery_partners_router
from .admin_return_orders import router as admin_return_orders_router
from .admin_sales_by_customer import router as admin_sales_by_customer_router
from .admin_external_links import router as admin_external_links_router
from backend.config.auth import JWTBearer  # type: ignore
import pandas as pd
from io import BytesIO
from pymongo.errors import OperationFailure
from botocore.exceptions import ClientError

load_dotenv()
router = APIRouter()
org_id = os.getenv("ORG_ID")
client, db = connect_to_mongo()
products_collection = db["products"]
customers_collection = db["customers"]
orders_collection = db["orders"]
users_collection = db["users"]

AWS_ACCESS_KEY_ID = os.getenv("S3_ACCESS_KEY")
AWS_SECRET_ACCESS_KEY = os.getenv("S3_SECRET_KEY")
AWS_S3_BUCKET_NAME = os.getenv("S3_BUCKET_NAME")
AWS_S3_REGION = os.getenv("S3_REGION", "ap-south-1")  # Default to ap-south-1
AWS_S3_URL = os.getenv("S3_URL")

s3_client = boto3.client(
    "s3",
    region_name=AWS_S3_REGION,
    aws_access_key_id=AWS_ACCESS_KEY_ID,
    aws_secret_access_key=AWS_SECRET_ACCESS_KEY,
)

MAX_FILE_SIZE_MB = 10


@router.get("/stats")
async def get_stats():
    try:
        # Products Statistics
        active_stock_products = db["products"].count_documents({"stock": {"$gt": 0}})
        inactive_products = db["products"].count_documents({"status": "inactive"})
        total_products = db["products"].count_documents({})
        active_products = db["products"].count_documents({"status": "active"})
        out_of_stock_products = db["products"].count_documents({"stock": {"$lte": 0}})

        # Customers Statistics
        assigned_customers = db["customers"].count_documents(
            {"cf_sales_person": {"$exists": True, "$ne": "", "$ne": None}}
        )
        unassigned_customers = db["customers"].count_documents(
            {
                "$or": [
                    {"cf_sales_person": {"$exists": False}},
                    {"cf_sales_person": ""},
                    {"cf_sales_person": None},
                ]
            }
        )
        active_customers = db["customers"].count_documents({"status": "active"})
        inactive_customers = db["customers"].count_documents({"status": "inactive"})

        # Calculate date 6 months ago
        ist = tz("Asia/Kolkata")
        now_ist = datetime.now(ist)
        six_months_ago = now_ist - timedelta(days=180)  # Approximately 6 months

        # Billed Customers (last 6 months)
        # Get distinct customer_ids from invoices in the last 6 months (excluding void and draft)
        billed_customers_pipeline = [
            {
                "$match": {
                    "status": {"$nin": ["void", "draft"]},
                    "created_time": {"$exists": True},
                }
            },
            {
                "$addFields": {
                    "parsed_date": {
                        "$dateFromString": {
                            "dateString": {"$substr": ["$created_time", 0, 19]}
                        }
                    }
                }
            },
            {"$match": {"parsed_date": {"$gte": six_months_ago}}},
            {"$group": {"_id": "$customer_id"}},
            {"$count": "total_billed_customers"},
        ]

        billed_result = list(db["invoices"].aggregate(billed_customers_pipeline))
        total_billed_customers_6_months = (
            billed_result[0]["total_billed_customers"] if billed_result else 0
        )

        # Get the list of billed customer IDs for unbilled calculation
        billed_customer_ids_pipeline = [
            {
                "$match": {
                    "status": {"$nin": ["void", "draft"]},
                    "created_time": {"$exists": True},
                }
            },
            {
                "$addFields": {
                    "parsed_date": {
                        "$dateFromString": {
                            "dateString": {"$substr": ["$created_time", 0, 19]}
                        }
                    }
                }
            },
            {"$match": {"parsed_date": {"$gte": six_months_ago}}},
            {"$group": {"_id": "$customer_id"}},
        ]

        billed_customer_ids = [
            doc["_id"] for doc in db["invoices"].aggregate(billed_customer_ids_pipeline)
        ]

        # Unbilled Customers (last 6 months)
        # Count active customers who are NOT in the billed customers list
        unbilled_customers_query = {
            "status": "active",
            "contact_id": {"$nin": billed_customer_ids},
        }
        total_unbilled_customers_6_months = db["customers"].count_documents(
            unbilled_customers_query
        )

        # Sales People Statistics
        active_sales_people = db["users"].count_documents(
            {"status": "active", "role": "sales_person"}
        )
        inactive_sales_people = db["users"].count_documents(
            {"status": "inactive", "role": "sales_person"}
        )
        total_sales_people = active_sales_people + inactive_sales_people

        # Orders Statistics
        start_of_today_ist = now_ist.replace(hour=0, minute=0, second=0, microsecond=0)
        recent_orders = db["orders"].count_documents(
            {"created_at": {"$gte": start_of_today_ist}}
        )
        orders_draft = db["orders"].count_documents(
            {"status": "draft", "created_at": {"$gte": start_of_today_ist}}
        )
        orders_accepted = db["orders"].count_documents(
            {"status": "accepted", "created_at": {"$gte": start_of_today_ist}}
        )
        orders_declined = db["orders"].count_documents(
            {"status": "declined", "created_at": {"$gte": start_of_today_ist}}
        )
        orders_invoiced = db["orders"].count_documents(
            {"status": "invoiced", "created_at": {"$gte": start_of_today_ist}}
        )
        active_catalogues = db["catalogues"].count_documents({"is_active": True})
        inactive_catalogues = db["catalogues"].count_documents({"is_active": False})

        active_trainings = db["trainings"].count_documents({"is_active": True})
        inactive_trainings = db["trainings"].count_documents({"is_active": False})

        active_announcements = db["announcements"].count_documents({"is_active": True})
        inactive_announcements = db["announcements"].count_documents(
            {"is_active": False}
        )

        # Get today's date
        today = date.today()
        day_before_yesterday = today - timedelta(days=2)

        # Convert both dates to ISO format (YYYY-MM-DD)
        day_before_yesterday_str = day_before_yesterday.isoformat()
        today_str = today.isoformat()

        # Get the overdue invoices for yesterday
        total_due_payments = db["invoices"].count_documents(
            {
                "due_date": {"$lt": today_str},
                "status": {"$nin": ["paid", "void"]},
            }
        )
        total_due_payments_today = db["invoices"].count_documents(
            {
                "due_date": {"$gt": day_before_yesterday_str, "$lt": today_str},
                "status": {"$nin": ["paid", "void"]},
            }
        )
        submitted_daily_visits = db["daily_visits"].count_documents(
            {"created_at": {"$gte": start_of_today_ist}}
        )
        updated_daily_visits = db["daily_visits"].count_documents(
            {"updates": {"$exists": True}, "created_at": {"$gte": start_of_today_ist}}
        )
        active_hook_categories = db["hooks_category"].count_documents(
            {"is_active": True}
        )
        inactive_hook_categories = db["hooks_category"].count_documents(
            {"is_active": False}
        )
        submitted_shop_hooks = db["shop_hooks"].count_documents(
            {"created_at": {"$gte": start_of_today_ist}}
        )
        submitted_potential_customers = db["potential_customers"].count_documents(
            {"created_at": {"$gte": start_of_today_ist}}
        )
        submitted_targeted_customers = db["targeted_customers"].count_documents(
            {"created_at": {"$gte": start_of_today_ist}}
        )
        submitted_expected_reorders = db["expected_reorders"].count_documents(
            {"created_at": {"$gte": start_of_today_ist}}
        )
        delivery_partners = db["delivery_partners"].count_documents({})
        return_orders = db["return_orders"].count_documents({})
        brands = db["brands"].count_documents({})
        external_links = db["external_links"].count_documents({})

        return {
            "active_stock_products": active_stock_products,
            "active_products": active_products,
            "inactive_products": inactive_products,
            "total_products": total_products,
            "out_of_stock_products": out_of_stock_products,
            "assigned_customers": assigned_customers,
            "unassigned_customers": unassigned_customers,
            "active_customers": active_customers,
            "inactive_customers": inactive_customers,
            # New 6-month billing statistics
            "total_billed_customers_6_months": total_billed_customers_6_months,
            "total_unbilled_customers_6_months": total_unbilled_customers_6_months,
            "active_sales_people": active_sales_people,
            "inactive_sales_people": inactive_sales_people,
            "total_sales_people": total_sales_people,
            "orders_draft": orders_draft,
            "orders_accepted": orders_accepted,
            "orders_declined": orders_declined,
            "orders_invoiced": orders_invoiced,
            "recent_orders": recent_orders,
            "active_catalogues": active_catalogues,
            "inactive_catalogues": inactive_catalogues,
            "active_trainings": active_trainings,
            "inactive_trainings": inactive_trainings,
            "active_announcements": active_announcements,
            "inactive_announcements": inactive_announcements,
            "total_due_payments": total_due_payments,
            "total_due_payments_today": total_due_payments_today,
            "submitted_daily_visits": submitted_daily_visits,
            "updated_daily_visits": updated_daily_visits,
            "active_hook_categories": active_hook_categories,
            "inactive_hook_categories": inactive_hook_categories,
            "submitted_shop_hooks": submitted_shop_hooks,
            "submitted_potential_customers": submitted_potential_customers,
            "submitted_targeted_customers": submitted_targeted_customers,
            "submitted_expected_reorders": submitted_expected_reorders,
            "delivery_partners": delivery_partners,
            "return_orders": return_orders,
            "brands": brands,
            "external_links": external_links,
        }

    except Exception as e:
        print(e)
        raise HTTPException(status_code=500, detail=str(e))


@router.get("/brands")
def get_all_brands():
    """
    Retrieve a list of all distinct brands.
    """
    try:
        brands = products_collection.distinct(
            "brand", {"stock": {"$gt": 0}, "is_deleted": {"$exists": False}}
        )
        brands = [brand for brand in brands if brand]  # Remove empty or null brands
        return {"brands": brands}
    except Exception as e:
        print(e)
        raise HTTPException(status_code=500, detail="Failed to fetch brands.")


@router.get("/categories")
def get_all_categories():
    """
    Retrieve a list of all distinct categories.
    """
    try:
        categories = products_collection.distinct(
            "category", {"stock": {"$gt": 0}, "is_deleted": {"$exists": False}}
        )
        categories = [
            category for category in categories if category
        ]  # Remove empty or null categories
        return {"categories": categories}
    except Exception as e:
        print(e)
        raise HTTPException(status_code=500, detail="Failed to fetch categories.")


@router.get("/sub_categories")
def get_all_sub_categories():
    """
    Retrieve a list of all distinct sub_categories.
    """
    try:
        sub_categories = products_collection.distinct(
            "sub_category", {"stock": {"$gt": 0}, "is_deleted": {"$exists": False}}
        )
        sub_categories = [
            sub_category for sub_category in sub_categories if sub_category
        ]  # Remove empty or null sub_categories
        return {"sub_categories": sub_categories}
    except Exception as e:
        print(e)
        raise HTTPException(status_code=500, detail="Failed to fetch sub_categories.")


@router.get("/products")
def get_products(
    page: int = Query(0, ge=0),
    limit: int = Query(10, ge=1),
    search: Optional[str] = None,
    brand: Optional[str] = None,
    category: Optional[str] = None,
    sub_category: Optional[str] = None,
    # New query params
    status: Optional[str] = None,  # e.g. 'active' or 'inactive'
    stock: Optional[str] = None,  # e.g. 'zero' or 'gt_zero'
    new_arrivals: Optional[bool] = None,
    missing_info_products: Optional[bool] = None,
    sort_by: Optional[str] = None,
):
    """
    Retrieve products with optional search, brand, status, stock, and new_arrivals filtering.
    """

    try:
        query = {}

        # 1) Status Filter
        if status == "active":
            query["status"] = "active"
        elif status == "inactive":
            query["status"] = "inactive"

        # 2) Stock Filter
        if stock == "zero":
            # products where stock = 0
            query["stock"] = {"$lte": 0}
        elif stock == "gt_zero":
            # products where stock > 0
            query["stock"] = {"$gt": 0}

        # 3) New Arrivals (depending on how you define "new")
        if new_arrivals:
            # If your DB has a boolean field `is_new`
            # query["is_new"] = True

            # Or if it's based on creation date (last 30 days, etc.)
            from datetime import datetime, timedelta

            ninty_days_ago = datetime.now() - timedelta(days=90)
            query["created_at"] = {"$gte": ninty_days_ago}

        if missing_info_products:
            query["$and"] = [
                {"$or": [{"series": {"$exists": False}}, {"series": ""}]},
                {"$or": [{"category": {"$exists": False}}, {"category": ""}]},
                {"$or": [{"sub_category": {"$exists": False}}, {"sub_category": ""}]},
            ]

        # 4) Search Filter
        if search and search.strip() != "":
            regex = {"$regex": search.strip(), "$options": "i"}
            query["$or"] = [{"name": regex}, {"cf_sku_code": regex}]

        # 5) Brand Filter
        if brand and brand.lower() != "all":
            query["brand"] = {"$regex": f"^{brand}$", "$options": "i"}

        if category and category.lower() != "all":
            query["category"] = {"$regex": f"^{category}$", "$options": "i"}

        if sub_category and sub_category.lower() != "all":
            query["sub_category"] = {"$regex": f"^{sub_category}$", "$options": "i"}

        # Pagination
        skip = page * limit

        docs_cursor = (
            products_collection.find(query)
            .sort(
                [("catalogue_order", 1)]
                if sort_by == "catalogue"
                else [("status", 1), ("name", 1)]
            )
            .skip(skip)
            .limit(limit)
        )
        print(json.dumps(query, indent=4))
        total_count = products_collection.count_documents(query)
        products = [serialize_mongo_document(doc) for doc in docs_cursor]
        total_pages = (total_count + limit - 1) // limit if total_count > 0 else 1
        # Validate page number
        if page > total_pages and total_pages != 0:
            raise HTTPException(status_code=400, detail="Page number out of range")
        return JSONResponse(
            {
                "products": products,
                "total_count": total_count,
                "page": page,
                "per_page": limit,
                "total_pages": total_pages,
            }
        )

    except Exception as e:
        print(e)
        return JSONResponse({"detail": "Internal Server Error"}, status_code=500)


@router.get("/products/download")
def download_products(
    search: Optional[str] = None,
    brand: Optional[str] = None,
    category: Optional[str] = None,
    sub_category: Optional[str] = None,
    status: Optional[str] = None,  # e.g. 'active' or 'inactive'
    stock: Optional[str] = None,  # e.g. 'zero' or 'gt_zero'
    new_arrivals: Optional[bool] = None,
    missing_info_products: Optional[bool] = None,
):
    """
    Download products in XLSX format using the same filters.
    """
    try:
        query = {}

        # 1) Status Filter
        if status == "active":
            query["status"] = "active"
        elif status == "inactive":
            query["status"] = "inactive"

        # 2) Stock Filter
        if stock == "zero":
            query["stock"] = {"$lte": 0}
        elif stock == "gt_zero":
            query["stock"] = {"$gt": 0}

        # 3) New Arrivals
        if new_arrivals:
            ninety_days_ago = datetime.now() - timedelta(days=90)
            query["created_at"] = {"$gte": ninety_days_ago}

        # 4) Missing Info Filter for series, category, sub_category
        if missing_info_products:
            query["$and"] = [
                {"$or": [{"series": {"$exists": False}}, {"series": ""}]},
                {"$or": [{"category": {"$exists": False}}, {"category": ""}]},
                {"$or": [{"sub_category": {"$exists": False}}, {"sub_category": ""}]},
            ]

        # 5) Search Filter
        if search and search.strip() != "":
            regex = {"$regex": search.strip(), "$options": "i"}
            query["$or"] = [{"name": regex}, {"cf_sku_code": regex}]

        # 6) Brand, Category, Sub Category Filters
        if brand and brand.lower() != "all":
            query["brand"] = {"$regex": f"^{brand}$", "$options": "i"}
        if category and category.lower() != "all":
            query["category"] = {"$regex": f"^{category}$", "$options": "i"}
        if sub_category and sub_category.lower() != "all":
            query["sub_category"] = {"$regex": f"^{sub_category}$", "$options": "i"}

        docs_cursor = products_collection.find(query).sort([("status", 1), ("name", 1)])
        products = [serialize_mongo_document(doc) for doc in docs_cursor]

        # Create a new workbook and worksheet using openpyxl
        wb = openpyxl.Workbook()
        ws = wb.active
        ws.title = "Products"

        # Define headers (adjust these fields as needed)
        headers = [
            "Name",
            "Brand",
            "Category",
            "Sub Category",
            "Series",
            "SKU",
            "Price",
            "Stock",
            "Status",
            "Created At",
        ]
        ws.append(headers)

        for product in products:
            # Convert created_at to a formatted string if present
            created_at = ""
            if product.get("created_at"):
                if isinstance(product["created_at"], datetime):
                    created_at = product["created_at"].strftime("%Y-%m-%d %H:%M:%S")
                else:
                    created_at = str(product["created_at"])

            row = [
                product.get("name", ""),
                product.get("brand", ""),
                product.get("category", ""),
                product.get("sub_category", ""),
                product.get("series", ""),
                product.get("cf_sku_code", ""),
                product.get("rate", ""),
                product.get("stock", ""),
                product.get("status", ""),
                created_at,
            ]
            ws.append(row)

        # Save workbook to a BytesIO stream
        stream = io.BytesIO()
        wb.save(stream)
        stream.seek(0)

        filename = f"products_{datetime.now().strftime('%Y%m%d_%H%M%S')}.xlsx"
        headers_response = {"Content-Disposition": f'attachment; filename="{filename}"'}
        return StreamingResponse(
            stream,
            media_type="application/vnd.openxmlformats-officedocument.spreadsheetml.sheet",
            headers=headers_response,
        )

    except Exception as e:
        print(e)
        raise HTTPException(status_code=500, detail="Internal Server Error")


@router.get("/customers")
def get_customers(
    name: Optional[str] = None,
    page: int = Query(1, ge=1, description="1-based page index"),
    limit: int = Query(10, ge=1, description="Number of items per page"),
    sort: Optional[str] = None,
    status: Optional[str] = Query(
        None, description="Filter by customer status: active or inactive"
    ),
    sales_person: Optional[str] = Query(
        None, description="Filter by sales person name"
    ),
    unassigned: Optional[bool] = Query(
        None, description="Filter for unassigned customers"
    ),
    gst_type: Optional[str] = Query(
        None, description="Filter by customer type: exclusive or inclusive"
    ),
):
    """
    Returns a paginated list of customers, optionally filtered by name.
    Sorting is optional:
      - Default sort is ascending by 'status'
      - If ?sort=desc, it will sort descending by 'status'
    """
    try:
        query = {}
        # Filter by name if provided
        if name:
            query["contact_name"] = re.compile(re.escape(name), re.IGNORECASE)
        # Sort logic
        sort_order = [("status", 1)]  # default ascending by status
        if sort and sort.lower() == "desc":
            sort_order = [("status", -1)]

        # Filter by status if provided
        if status:
            if status.lower() not in ["active", "inactive"]:
                raise HTTPException(
                    status_code=400, detail="Invalid status filter value"
                )
            query["status"] = status.lower()

        # Filter by sales_person if provided
        if sales_person:
            escaped_sales_person = re.escape(sales_person)
            query["$or"] = [
                {
                    "cf_sales_person": {
                        "$regex": f"^{escaped_sales_person}$",
                        "$options": "i",
                    }
                },
                {
                    "salesperson_name": {
                        "$regex": f"^{escaped_sales_person}$",
                        "$options": "i",
                    }
                },
            ]

        # Filter for unassigned customers if true
        if unassigned:
            query["$or"] = [
                {"cf_sales_person": {"$exists": False}},
                {"cf_sales_person": ""},
                {"cf_sales_person": None},
            ]
        if gst_type:
            if str(gst_type).capitalize() == "Inclusive":
                query["$and"] = [
                    {"cf_in_ex": {"$exists": True}},
                    {"cf_in_ex": "Inclusive"},
                ]
            else:
                query["$or"] = [
                    {"cf_in_ex": {"$exists": False}},
                    {"cf_in_ex": "Exclusive"},
                ]

        # print(json.dumps(query, indent=4))
        # Calculate skip based on 1-based indexing
        skip = (page - 1) * limit
        cursor = (
            customers_collection.find(query).sort(sort_order).skip(skip).limit(limit)
        )
        # Count total matching documents for pagination
        total_count = customers_collection.count_documents(query)
        customers = [serialize_mongo_document(doc) for doc in cursor]
        total_pages = (total_count + limit - 1) // limit if total_count > 0 else 1
        # Validate page number
        if page > total_pages and total_pages != 0:
            raise HTTPException(status_code=400, detail="Page number out of range")

        return {
            "customers": customers,
            "total_count": total_count,
            "page": page,
            "per_page": limit,
            "total_pages": total_pages,
        }
    except Exception as e:
        return JSONResponse({"detail": "Internal Server Error"}, status_code=500)


@router.get("/customers/report")
def get_customers_report(
    name: Optional[str] = None,
    sort: Optional[str] = None,
    status: Optional[str] = Query(
        None, description="Filter by customer status: active or inactive"
    ),
    sales_person: Optional[str] = Query(
        None, description="Filter by sales person name"
    ),
    unassigned: Optional[bool] = Query(
        None, description="Filter for unassigned customers"
    ),
    gst_type: Optional[str] = Query(
        None, description="Filter by customer type: exclusive or inclusive"
    ),
):
    # Build the query similar to your /customers endpoint.
    query = {}
    if name:
        query["contact_name"] = re.compile(re.escape(name), re.IGNORECASE)

    sort_order = [("status", 1)]
    if sort and sort.lower() == "desc":
        sort_order = [("status", -1)]

    if status:
        if status.lower() not in ["active", "inactive"]:
            raise HTTPException(status_code=400, detail="Invalid status filter value")
        query["status"] = status.lower()

    if sales_person:
        escaped_sales_person = re.escape(sales_person)
        query["$or"] = [
            {
                "cf_sales_person": {
                    "$regex": f"^{escaped_sales_person}$",
                    "$options": "i",
                }
            },
            {
                "salesperson_name": {
                    "$regex": f"^{escaped_sales_person}$",
                    "$options": "i",
                }
            },
        ]

    if unassigned:
        query["$or"] = [
            {"cf_sales_person": {"$exists": False}},
            {"cf_sales_person": ""},
            {"cf_sales_person": None},
        ]

    if gst_type:
        if str(gst_type).capitalize() == "Inclusive":
            query["$and"] = [
                {"cf_in_ex": {"$exists": True}},
                {"cf_in_ex": "Inclusive"},
            ]
        else:
            query["$or"] = [
                {"cf_in_ex": {"$exists": False}},
                {"cf_in_ex": "Exclusive"},
            ]

    # Fetch matching customers (adjust as necessary for your setup)
    customers_cursor = customers_collection.find(query).sort(sort_order)
    customers = [serialize_mongo_document(doc) for doc in customers_cursor]

    # Create an Excel workbook using openpyxl.
    wb = openpyxl.Workbook()
    ws = wb.active
    ws.title = "Customers Report"

    # Define the header row.
    headers = [
        "Customer Name",
        "Sales Person",
        "GST Number",
        "Status",
        "Whatsapp group",
        "Place Of Supply",
    ]
    ws.append(headers)

    for cust in customers:
        # Extract state codes from each address
        addresses = cust.get("addresses", [])
        state_codes = set()
        for addr in addresses:
            state_value = addr.get("state", "")
            if state_value:
                state_codes.add(state_value.title())
        place_of_supply = ", ".join(state_codes)

        # Handle sales person conversion if it's a list.
        sales_person_val = cust.get("cf_sales_person", "") or cust.get(
            "salesperson_name", ""
        )
        if isinstance(sales_person_val, list):
            sales_person_val = ", ".join(sales_person_val)

        row = [
            cust.get("contact_name", ""),
            sales_person_val,
            cust.get("gst_no", "-"),
            cust.get("status", ""),
            cust.get("cf_whatsapp_group", "-"),
            place_of_supply,
        ]
        ws.append(row)

    # Save the workbook to a binary stream.
    stream = io.BytesIO()
    wb.save(stream)
    stream.seek(0)

    return StreamingResponse(
        stream,
        media_type="application/vnd.openxmlformats-officedocument.spreadsheetml.sheet",
        headers={"Content-Disposition": "attachment; filename=customers_report.xlsx"},
    )


@router.get("/orders")
def read_all_orders(
    page: int = Query(0, ge=0, description="0-based page index"),
    limit: int = Query(10, ge=1, description="Number of items per page"),
    sales_person: Optional[str] = Query(
        None, description="Filter by sales person name"
    ),
    status: Optional[str] = Query(None, description="Filter by order status"),
    estimate_created: Optional[bool] = Query(
        None, description="Filter by whether estimate was created"
    ),
    amount: Optional[str] = Query(None, description="Filter by amount"),
    estimate_number: Optional[str] = Query(
        None, description="Search by estimate number"
    ),
    start_date: Optional[str] = Query(None, description="Start date (YYYY-MM-DD)"),
    end_date: Optional[str] = Query(None, description="End date (YYYY-MM-DD)"),
):
    """
    Retrieve all orders for admin, with pagination and optional filters,
    converting created_at to IST in MongoDB.
    """
    # Initialize the match stage for the main pipeline
    initial_match_conditions = {}

    date_filter = {}
    if start_date:
        start_date_obj = datetime.strptime(start_date, "%Y-%m-%d").replace(
            tzinfo=timezone.utc
        )
        date_filter["$gte"] = start_date_obj
    if end_date:
        end_date_obj = datetime.strptime(end_date, "%Y-%m-%d").replace(
            hour=23, minute=59, second=59, tzinfo=timezone.utc
        )
        date_filter["$lte"] = end_date_obj

    if date_filter:
        initial_match_conditions["created_at"] = date_filter

    if estimate_number:
        initial_match_conditions["estimate_number"] = {
            "$regex": f"^{re.escape(estimate_number.strip())}",
            "$options": "i",
        }
    if status:
        initial_match_conditions["status"] = status.lower()

    if estimate_created is not None:
        initial_match_conditions["estimate_created"] = estimate_created

    if amount:
        # Assuming you want to filter for total_amount > 0 when 'amount' is provided
        initial_match_conditions["total_amount"] = {"$gt": 0}

    # Now build our aggregation pipeline
    pipeline = [
        # 1. Initial match stage for basic filters (date, estimate number, status, estimate_created, amount)
        {"$match": initial_match_conditions},
        # 2. Join user info from "users" collection (do this early if sales_person filter is based on joined data)
        {
            "$lookup": {
                "from": "users",
                "localField": "created_by",
                "foreignField": "_id",
                "as": "created_by_info",
            }
        },
        # 3. Unwind the created_by_info array so it's a single object
        {"$unwind": {"path": "$created_by_info", "preserveNullAndEmptyArrays": True}},
        # 4. Match by sales_person code after the lookup and unwind
        # This allows filtering on the 'created_by_info.code' field.
        # Only add this stage if sales_person is provided.
    ]

    if sales_person:
        pipeline.append({"$match": {"created_by_info.code": sales_person}})

    # 5. Sort the results
    pipeline.append({"$sort": {"created_at": -1}})

    # Create a pipeline for total count before applying skip and limit
    count_pipeline = list(pipeline)  # Copy the current pipeline up to sorting
    count_pipeline.append({"$count": "total"})

    total_count_result = list(orders_collection.aggregate(count_pipeline))
    total_count = total_count_result[0]["total"] if total_count_result else 0

    # 6. Apply pagination
    pipeline.append({"$skip": page * limit})
    pipeline.append({"$limit": limit})

    # 7. Project stage to format fields (including date conversion)
    pipeline.append(
        {
            "$project": {
                "created_by": 1,
                "total_amount": 1,
                "total_gst": 1,
                "gst_type": 1,
                "status": 1,
                "products": 1,
                "shipping_address": 1,
                "billing_address": 1,
                "customer_id": 1,
                "customer_name": 1,
                "estimate_url": 1,
                "estimate_created": 1,
                "estimate_number": 1,
                "estimate_id": 1,
                "reference_number": 1,
<<<<<<< HEAD
=======
                "spreadsheet_url": 1,
                "spreadsheet_created": 1,
                # ... include any other fields you want
                # Convert the "created_at" date to a string in IST
>>>>>>> 3306bad2
                "created_at": {
                    "$dateToString": {
                        "date": "$created_at",
                        "format": "%Y-%m-%d %H:%M:%S",
                        "timezone": "Asia/Kolkata",
                    }
                },
                "updated_at": {
                    "$dateToString": {
                        "date": "$updated_at",
                        "format": "%Y-%m-%d %H:%M:%S",
                        "timezone": "Asia/Kolkata",
                    }
                },
                "created_by_info.id": {"$toString": "$created_by_info._id"},
                "created_by_info.name": "$created_by_info.name",
                "created_by_info.email": "$created_by_info.email",
                "created_by_info.code": "$created_by_info.code",
            }
        }
    )

    # Execute the pipeline for orders data
    orders_cursor = orders_collection.aggregate(pipeline)
    orders_with_user_info = [serialize_mongo_document(doc) for doc in orders_cursor]

    total_pages = (total_count + limit - 1) // limit if total_count > 0 else 1

    # Validate page number - this check should use the *actual* total pages
    if total_pages > 0 and page >= total_pages:
        raise HTTPException(status_code=400, detail="Page number out of range")

    return {
        "orders": orders_with_user_info,
        "total_count": total_count,
        "page": page,
        "per_page": limit,
        "total_pages": total_pages,
    }


@router.get("/orders/export")
async def export_orders(
    response: Response,
    sales_person: Optional[str] = Query(None),  # Fix 1: Match parameter type
    status: Optional[str] = Query(None),
    estimate_created: Optional[bool] = Query(None),
    amount: Optional[str] = Query(None),  # Fix 2: Change to Optional[str]
    estimate_number: Optional[str] = Query(None),
    start_date: Optional[str] = Query(None),
    end_date: Optional[str] = Query(None),
):
    # Build the match stage based on filters
    match_stage = {"$match": {}}
    second_match_stage = {"$match": {}}
    date_filter = {}

    if start_date:
        start_date = datetime.strptime(start_date, "%Y-%m-%d").replace(
            tzinfo=timezone.utc
        )
        date_filter["$gte"] = start_date
    if end_date:
        end_date = datetime.strptime(end_date, "%Y-%m-%d").replace(
            hour=23, minute=59, second=59, tzinfo=timezone.utc
        )
        date_filter["$lte"] = end_date

    if date_filter:
        match_stage["$match"]["created_at"] = date_filter
    # Estimate number search
    if estimate_number:
        match_stage["$match"]["estimate_number"] = {
            "$regex": f"^{re.escape(estimate_number.strip())}",
            "$options": "i",
        }
    if status:
        match_stage["$match"]["status"] = status.lower()

    if estimate_created is not None:
        match_stage["$match"]["estimate_created"] = estimate_created

    if amount:
        match_stage["$match"]["total_amount"] = {"$gt": 0}
    print(sales_person)
    if sales_person:
        # Assuming 'created_by_info.name' is the field to filter
        second_match_stage["$match"]["Sales Person Code"] = sales_person
    # Now build our aggregation pipeline
    pipeline = [
        match_stage,
        {"$sort": {"created_at": -1}},  # sort descending by created_at
        {
            "$lookup": {
                "from": "users",
                "localField": "created_by",
                "foreignField": "_id",
                "as": "created_by_info",
            }
        },
        # Unwind the created_by_info array so it's a single object
        {"$unwind": {"path": "$created_by_info", "preserveNullAndEmptyArrays": True}},
        # Convert created_at (UTC) to a string in IST
        {
            "$project": {
                # Keep the original fields (except created_by_info is now an object)
                "Sales Person Name": "$created_by_info.name",
                "Sales Person Code": "$created_by_info.code",
                "Customer Name": "$customer_name",
                "Total Amount": "$total_amount",
                "Total GST": "$total_gst",
                "GST Type": "$gst_type",
                "Status": "$status",
                "Products": {"$size": {"$ifNull": ["$products", []]}},
                "Estimate Url": "$estimate_url",
                "Estimate Number": "$estimate_number",
                "Reference Number": "$reference_number",
                # ... include any other fields you want
                # Convert the "created_at" date to a string in IST
                "Created At": {
                    "$dateToString": {
                        "date": "$created_at",
                        "format": "%Y-%m-%d %H:%M:%S",  # date/time format
                        "timezone": "Asia/Kolkata",
                    }
                },
                "Updated At": {
                    "$dateToString": {
                        "date": "$updated_at",
                        "format": "%Y-%m-%d %H:%M:%S",  # date/time format
                        "timezone": "Asia/Kolkata",
                    }
                },
                "Shipping Address Address": "$shipping_address.address",
                "Shipping Address State": "$shipping_address.state",
                "Shipping Address City": "$shipping_address.city",
                "Billing Address Address": "$billing_address.address",
                "Billing Address State": "$billing_address.state",
                "Billing Address City": "$billing_address.city",
            }
        },
        second_match_stage,
    ]

    try:
        # Execute pipeline
        cursor = orders_collection.aggregate(pipeline)
        pipeline.append({"$count": "total"})
        total_count = list(orders_collection.aggregate(pipeline))
        total = total_count[0] if total_count else None
        total_count = total.get("total", 0)
        data = [serialize_mongo_document(doc) for doc in cursor]
    except OperationFailure as e:
        print(f"MongoDB aggregation failed: {e}")
        return Response(content="Export failed", status_code=500)

    if not data:
        return Response(content="No data found", status_code=404)

    # Convert to DataFrame
    df = pd.DataFrame(data)

    # Create Excel file in memory
    output = BytesIO()
    with pd.ExcelWriter(output, engine="openpyxl") as writer:
        df.to_excel(writer, index=False, sheet_name="Orders")

        # Get worksheet and apply formatting
        worksheet = writer.sheets["Orders"]

        # Set column widths
        column_widths = {
            "A": 20,  # Estimate Number
            "B": 20,  # Created At
            "C": 25,  # Customer Name
            "D": 15,  # Status
            "E": 15,  # Sales Person
            "F": 15,  # Total Amount
            "G": 15,  # GST Amount
            "H": 15,  # Grand Total
            "I": 20,  # Reference Number
            "J": 15,  # Products Count
        }

        for col, width in column_widths.items():
            worksheet.column_dimensions[col].width = width

    # Prepare response
    output.seek(0)
    filename = f"orders_export_{datetime.now().strftime('%Y%m%d_%H%M%S')}.xlsx"

    response.headers["Content-Disposition"] = f"attachment; filename={filename}"
    response.headers["Content-Type"] = (
        "application/vnd.openxmlformats-officedocument.spreadsheetml.sheet"
    )

    return Response(content=output.getvalue())


@router.get("/payments_due")
def read_all_orders(
    page: int = Query(0, ge=0, description="0-based page index"),
    limit: int = Query(10, ge=1, description="Number of items per page"),
    sales_person: str = Query(None, description="Filter by sales person"),
    invoice_number: str = Query(None, description="Filter by Invoice number"),
):
    """
    Retrieve all invoices past their due_date with pagination.
    page:  0-based page index
    limit: number of invoices per page
    """
    # Get today's date in ISO format (YYYY-MM-DD)
    today_str = date.today().isoformat()

    # Query to match invoices with a due_date less than today
    query = {"due_date": {"$lt": today_str}, "status": {"$nin": ["paid", "void"]}}
    # If you also want to ensure the invoice has a specific status (e.g., "overdue"),
    # you can combine conditions like this:
    # query = {"due_date": {"$lt": today_str}, "status": "overdue"}
    if sales_person:
        escaped_sales_person = re.escape(sales_person)
        query["$or"] = [
            {
                "cf_sales_person": {
                    "$regex": f"^{escaped_sales_person}$",
                    "$options": "i",
                }
            },
            {
                "salesperson_name": {
                    "$regex": f"^{escaped_sales_person}$",
                    "$options": "i",
                }
            },
        ]

    if invoice_number:
        query["invoice_number"] = {
            "$regex": f"^{invoice_number.strip()}$",
            "$options": "i",
        }

    # Basic query stage for the aggregation pipeline
    match_stage = {"$match": query}

    # Count total invoices matching the query (for frontend pagination)
    total_count = db.invoices.count_documents(query)

    # Build the aggregation pipeline
    pipeline = [
        match_stage,
        # Project only the necessary fields
        {
            "$lookup": {
                "from": "invoice_notes",  # Collection to join
                "localField": "invoice_number",  # Field from the invoices collection
                "foreignField": "invoice_number",  # Field from the invoice_notes collection
                "as": "invoice_notes",  # The result will be an array of matching documents
            }
        },
        {
            "$unwind": {
                "path": "$invoice_notes",  # Unwind the array of invoice_notes
                "preserveNullAndEmptyArrays": True,  # Keep invoices even if no notes exist
            }
        },
        {
            "$lookup": {
                "from": "users",
                "localField": "invoice_notes.created_by",
                "foreignField": "_id",
                "as": "user_created_by",
            }
        },
        {
            "$unwind": {
                "path": "$user_created_by",  # note the change from "$note_created_by" to "$user_created_by"
                "preserveNullAndEmptyArrays": True,
            }
        },
        # Project the necessary fields and replace created_by with the user's first name
        {
            "$project": {
                "created_at": 1,
                "total": 1,
                "due_date": {"$dateFromString": {"dateString": "$due_date"}},
                "balance": 1,
                "status": {"$toString": "overdue"},
                "cf_sales_person": 1,
                "salesperson_name": 1,
                "customer_id": 1,
                "customer_name": 1,
                "invoice_url": 1,
                "invoice_number": 1,
                "invoice_id": 1,
                "line_items": 1,
                "created_by_name": 1,
                "overdue_by_days": {
                    "$dateDiff": {
                        "startDate": {"$dateFromString": {"dateString": "$due_date"}},
                        "endDate": "$$NOW",
                        "unit": "day",
                    }
                },
                "invoice_notes": 1,
                # Replace the invoice note's created_by with the user's first name
                "note_created_by_name": "$user_created_by.first_name",
            }
        },
        # Now sort by the converted due_date
        {"$sort": {"due_date": -1}},
        {"$skip": page * limit},  # Skip the appropriate number of documents
        {"$limit": limit},  # Limit the number of documents returned
    ]
    # Execute the aggregation pipeline
    invoices_cursor = db.invoices.aggregate(pipeline)

    # Convert each Mongo document to a JSON-serializable Python dict
    inv = [serialize_mongo_document(doc) for doc in invoices_cursor]
    total_pages = (total_count + limit - 1) // limit if total_count > 0 else 1

    # Validate page number
    if page > total_pages and total_pages != 0:
        raise HTTPException(status_code=400, detail="Page number out of range")

    return {
        "invoices": inv,
        "total_count": total_count,
        "page": page,
        "per_page": limit,
        "total_pages": total_pages,
    }


@router.get("/payments_due/download_csv")
def download_payments_due_csv(sales_person: str):
    """
    Download all invoices past their due_date (and not paid) as a CSV file.
    """
    today_str = date.today().isoformat()

    # Query to match invoices with a due_date less than today and status not in ["paid"]
    query = {"due_date": {"$lt": today_str}, "status": {"$nin": ["paid", "void"]}}
    if sales_person:
        query["$or"] = [
            {"cf_sales_person": sales_person},
            {"salesperson_name": sales_person},
        ]
    match_stage = {"$match": query}

    # Build the aggregation pipeline similar to the table data route
    pipeline = [
        match_stage,
        {"$sort": {"due_date": -1}},
        {
            "$lookup": {
                "from": "invoice_notes",  # Collection to join
                "localField": "invoice_number",  # Field from the invoices collection
                "foreignField": "invoice_number",  # Field from the invoice_notes collection
                "as": "invoice_notes",  # The result will be an array of matching documents
            }
        },
        {
            "$unwind": {
                "path": "$invoice_notes",  # Unwind the array of invoice_notes
                "preserveNullAndEmptyArrays": True,  # Keep invoices even if no notes exist
            }
        },
        {
            "$project": {
                "created_at": 1,
                "total": 1,
                "due_date": {"$dateFromString": {"dateString": "$due_date"}},
                "balance": 1,
                # For CSV purposes, you may output the status directly if needed
                "status": {"$toString": "overdue"},
                "cf_sales_person": 1,
                "created_by_name": 1,
                "salesperson_name": 1,
                "customer_id": 1,
                "customer_name": 1,
                "invoice_url": 1,
                "invoice_number": 1,
                "invoice_id": 1,
                "line_items": 1,
                "overdue_by_days": {
                    "$dateDiff": {
                        "startDate": {"$dateFromString": {"dateString": "$due_date"}},
                        "endDate": "$$NOW",
                        "unit": "day",
                    }
                },
                "invoice_notes": 1,
            }
        },
    ]

    # Execute the aggregation pipeline
    invoices_cursor = db.invoices.aggregate(pipeline)
    invoices = [serialize_mongo_document(doc) for doc in invoices_cursor]

    # Create a CSV in memory
    output = io.StringIO()
    fieldnames = [
        "Created At",
        "Due Date",
        "Invoice Number",
        "Overdue by Days",
        "Customer Name",
        "Status",
        "CF Sales Person",
        "Invoice Sales Person",
        "Created By",
        "Total",
        "Balance",
        "Additional Information",
        "Images",
    ]
    writer = csv.DictWriter(output, fieldnames=fieldnames)
    writer.writeheader()

    for invoice in invoices:
        writer.writerow(
            {
                "Created At": invoice.get("created_at"),
                "Due Date": invoice.get("due_date"),
                "Invoice Number": invoice.get("invoice_number"),
                "Overdue by Days": invoice.get("overdue_by_days"),
                "Customer Name": invoice.get("customer_name"),
                "Status": invoice.get("status"),
                "CF Sales Person": invoice.get("cf_sales_person")
                or invoice.get("salesperson_name", "-"),
                "Invoice Sales Person": invoice.get("salesperson_name"),
                "Created By": invoice.get("created_by_name"),
                "Total": invoice.get("total"),
                "Balance": invoice.get("balance"),
                "Additional Information": invoice.get("invoice_notes", {}).get(
                    "additional_info", ""
                ),
                "Images": ", ".join(invoice.get("invoice_notes", {}).get("images", [])),
            }
        )

    csv_data = output.getvalue()

    # Return CSV file as attachment
    response = Response(content=csv_data, media_type="text/csv")
    response.headers["Content-Disposition"] = "attachment; filename=payments_due.csv"
    return response


@router.get("/sales-people")
def get_sales_people():
    """
    Retrieve a list of sales people from the users collection.
    Assuming users have a role or designation that identifies them as sales people.
    """
    # Replace 'sales' with the actual role identifier
    sales_people_cursor = users_collection.find(
        {"role": "sales_person"}, {"code": 1, "_id": 1, "name": 1}
    )
    sales_people = [serialize_mongo_document(user) for user in sales_people_cursor]
    return {"sales_people": sales_people}


@router.put("/customers/bulk-update")
async def bulk_update_customers(payload: dict):
    """
    Bulk update multiple customers in one request.
    Expects a JSON body:
    {
      "updates": [
        {
          "_id": "someCustomerId",
          "cf_sales_person": "SP1, SP2",
          ...
        },
        ...
      ]
    }
    """
    updates = payload.get("updates", [])
    if not updates:
        raise HTTPException(status_code=400, detail="No updates provided")

    updated_count = 0
    results = []

    for item in updates:
        customer_id = item.get("_id")
        if not customer_id:
            # Skip if no _id
            results.append(
                {
                    "status": "skipped - missing _id",
                }
            )
            continue

        # ------------------------------------------------------------
        # 1) Prepare the update_data (exclude _id, skip None)
        # ------------------------------------------------------------
        update_data = {k: v for k, v in item.items() if k != "_id" and v is not None}
        if not update_data:
            results.append(
                {"customer_id": customer_id, "status": "skipped - no valid fields"}
            )
            continue

        # Convert cf_sales_person from comma-string to a list, if present
        if "cf_sales_person" in update_data:
            if isinstance(update_data["cf_sales_person"], str):
                update_data["cf_sales_person"] = [
                    s.strip() for s in update_data["cf_sales_person"].split(",")
                ]

        # ------------------------------------------------------------
        # 2) Check existing record & compare old vs new cf_sales_person
        # ------------------------------------------------------------
        existing_customer = db.customers.find_one({"_id": ObjectId(customer_id)})
        if not existing_customer:
            results.append({"customer_id": customer_id, "status": "not found"})
            continue

        old_cf_sales_person = existing_customer.get("cf_sales_person", [])
        if not isinstance(old_cf_sales_person, list):
            # If old was a string, convert it for consistent comparison
            old_cf_sales_person = [
                s.strip() for s in str(old_cf_sales_person).split(",") if s.strip()
            ]

        new_cf_sales_person = update_data.get("cf_sales_person", old_cf_sales_person)

        # ------------------------------------------------------------
        # 3) Perform the MongoDB update
        # ------------------------------------------------------------
        result = db.customers.update_one(
            {"_id": ObjectId(customer_id)},
            {"$set": update_data},
        )
        if result.matched_count == 0:
            results.append({"customer_id": customer_id, "status": "not found"})
            continue

        updated_count += 1
        results.append(
            {
                "customer_id": customer_id,
                "status": "updated",
                "update_data": update_data,
            }
        )

        # ------------------------------------------------------------
        # 4) Only if new cf_sales_person differs from old, call Zoho
        # ------------------------------------------------------------
        if old_cf_sales_person != new_cf_sales_person:
            payload_zoho = {
                "custom_fields": [
                    {
                        "value": (
                            new_cf_sales_person
                            if new_cf_sales_person and new_cf_sales_person[0] != ""
                            else []
                        ),
                        "customfield_id": "3220178000221198007",
                        "label": "Sales person",
                        "index": 11,
                    }
                ]
            }
            zoho_response = requests.put(
                url=f"https://www.zohoapis.com/books/v3/contacts/{existing_customer.get('contact_id')}?organization_id={org_id}",
                headers={
                    "Authorization": f"Zoho-oauthtoken {get_access_token('books')}"
                },
                json=payload_zoho,
            )
            print(payload_zoho)
            print(zoho_response.json().get("message"))

    return {
        "message": f"Bulk update complete. {updated_count} customers updated.",
        "results": results,
    }


@router.post("/upload-image")
async def upload_image(file: UploadFile = File(...), product_id: str = Form(...)):
    # Validate file type
    if not file.content_type.startswith("image/"):
        raise HTTPException(status_code=400, detail="Invalid file type.")

    # Validate file size
    file.file.seek(0, 2)  # Move the cursor to the end of the file
    file_size = file.file.tell()  # Get the current position (file size in bytes)
    file.file.seek(0)  # Reset the cursor to the beginning of the file

    if file_size > MAX_FILE_SIZE_MB * 1024 * 1024:
        raise HTTPException(
            status_code=400,
            detail=f"File is too large. Maximum allowed size is {MAX_FILE_SIZE_MB} MB.",
        )

    try:
        product = products_collection.find_one({"_id": ObjectId(product_id)})
        if not product:
            raise HTTPException(status_code=404, detail="Product not found.")

        # Generate a unique filename with timestamp to avoid conflicts
        file_extension = os.path.splitext(file.filename)[1]
        timestamp = int(time.time() * 1000)  # milliseconds for uniqueness
        unique_filename = (
            f"product_images/{product.get('item_id')}_{timestamp}{file_extension}"
        )

        # Upload the file to S3
        s3_client.upload_fileobj(
            file.file,
            AWS_S3_BUCKET_NAME,
            unique_filename,
            ExtraArgs={"ACL": "public-read", "ContentType": file.content_type},
        )

        # Construct the S3 URL
        s3_url = f"{AWS_S3_URL}/{unique_filename}"

        if s3_url:
            # Get current images array or initialize empty array
            current_images = product.get("images", [])

            # Add new image to the end of the array
            updated_images = current_images + [s3_url]

            # Update the product with the new images array
            products_collection.update_one(
                {"_id": ObjectId(product_id)}, {"$set": {"images": updated_images}}
            )

            return {
                "image_url": s3_url,
                "images": updated_images,
                "message": "Image uploaded successfully",
            }

    except NoCredentialsError:
        raise HTTPException(status_code=500, detail="AWS credentials not configured.")
    except BotoCoreError as e:
        raise HTTPException(status_code=500, detail="Error uploading file to S3.")
    except Exception as e:
        raise HTTPException(status_code=500, detail=f"An error occurred: {str(e)}")
    finally:
        file.file.close()


@router.post("/reorder-images")
async def reorder_images(product_id: str = Form(...), images: str = Form(...)):
    """
    Reorder images for a product.
    images should be a JSON string array of image URLs in the desired order.
    """
    try:
        # Parse the images JSON string
        import json

        images_list = json.loads(images)

        if not isinstance(images_list, list):
            raise HTTPException(status_code=400, detail="Images must be an array.")

        # Validate that product exists
        product = products_collection.find_one({"_id": ObjectId(product_id)})
        if not product:
            raise HTTPException(status_code=404, detail="Product not found.")

        # Update the product with reordered images
        result = products_collection.update_one(
            {"_id": ObjectId(product_id)}, {"$set": {"images": images_list}}
        )

        if result.modified_count > 0:
            return {"images": images_list, "message": "Images reordered successfully"}
        else:
            raise HTTPException(status_code=400, detail="Failed to reorder images.")

    except json.JSONDecodeError:
        raise HTTPException(status_code=400, detail="Invalid JSON format for images.")
    except Exception as e:
        raise HTTPException(status_code=500, detail=f"An error occurred: {str(e)}")


@router.delete("/delete-image")
async def delete_image(product_id: str = Form(...), image_url: str = Form(...)):
    """
    Delete a specific image from a product and remove it from S3.
    """
    try:
        # Validate that product exists
        product = products_collection.find_one({"_id": ObjectId(product_id)})
        if not product:
            raise HTTPException(status_code=404, detail="Product not found.")

        current_images = product.get("images", [])

        if image_url not in current_images:
            raise HTTPException(status_code=404, detail="Image not found in product.")

        # Remove image from array
        updated_images = [img for img in current_images if img != image_url]

        # Update the product
        result = products_collection.update_one(
            {"_id": ObjectId(product_id)}, {"$set": {"images": updated_images}}
        )

        if result.modified_count > 0:
            # Try to delete from S3 (optional - you might want to keep files for backup)
            try:
                # Extract S3 key from URL
                s3_key = image_url.replace(f"{AWS_S3_URL}/", "")
                s3_client.delete_object(Bucket=AWS_S3_BUCKET_NAME, Key=s3_key)
            except Exception as s3_error:
                # Log the error but don't fail the request
                print(f"Warning: Could not delete file from S3: {s3_error}")

            return {"images": updated_images, "message": "Image deleted successfully"}
        else:
            raise HTTPException(status_code=400, detail="Failed to delete image.")

    except Exception as e:
        raise HTTPException(status_code=500, detail=f"An error occurred: {str(e)}")


@router.post("/make-primary-image")
async def make_primary_image(product_id: str = Form(...), image_url: str = Form(...)):
    """
    Make a specific image the primary image (move it to first position).
    """
    try:
        # Validate that product exists
        product = products_collection.find_one({"_id": ObjectId(product_id)})
        if not product:
            raise HTTPException(status_code=404, detail="Product not found.")

        current_images = product.get("images", [])

        if image_url not in current_images:
            raise HTTPException(status_code=404, detail="Image not found in product.")

        # Remove the image from its current position
        updated_images = [img for img in current_images if img != image_url]
        # Insert it at the beginning (primary position)
        updated_images.insert(0, image_url)

        # Update the product
        result = products_collection.update_one(
            {"_id": ObjectId(product_id)}, {"$set": {"images": updated_images}}
        )

        if result.modified_count > 0:
            return {
                "images": updated_images,
                "primary_image": image_url,
                "message": "Primary image updated successfully",
            }
        else:
            raise HTTPException(
                status_code=400, detail="Failed to update primary image."
            )

    except Exception as e:
        raise HTTPException(status_code=500, detail=f"An error occurred: {str(e)}")


# Optional: Bulk upload endpoint for multiple images at once
@router.post("/upload-multiple-images")
async def upload_multiple_images(
    files: List[UploadFile] = File(...), product_id: str = Form(...)
):
    """
    Upload multiple images at once for a product.
    """
    if len(files) > 10:  # Limit to prevent abuse
        raise HTTPException(
            status_code=400, detail="Maximum 10 files allowed per upload."
        )

    try:
        product = products_collection.find_one({"_id": ObjectId(product_id)})
        if not product:
            raise HTTPException(status_code=404, detail="Product not found.")

        uploaded_urls = []
        current_images = product.get("images", [])

        for file in files:
            # Validate each file
            if not file.content_type.startswith("image/"):
                continue  # Skip non-image files

            # Check file size
            file.file.seek(0, 2)
            file_size = file.file.tell()
            file.file.seek(0)

            if file_size > MAX_FILE_SIZE_MB * 1024 * 1024:
                continue  # Skip oversized files

            # Generate unique filename
            file_extension = os.path.splitext(file.filename)[1]
            timestamp = int(time.time() * 1000)
            unique_filename = (
                f"product_images/{product.get('item_id')}_{timestamp}_{file.filename}"
            )

            # Upload to S3
            s3_client.upload_fileobj(
                file.file,
                AWS_S3_BUCKET_NAME,
                unique_filename,
                ExtraArgs={"ACL": "public-read", "ContentType": file.content_type},
            )

            # Construct S3 URL
            s3_url = f"{AWS_S3_URL}/{unique_filename}"
            uploaded_urls.append(s3_url)

            file.file.close()

        if uploaded_urls:
            # Add all new images to the existing array
            updated_images = current_images + uploaded_urls

            # Update the product
            products_collection.update_one(
                {"_id": ObjectId(product_id)}, {"$set": {"images": updated_images}}
            )

            return {
                "uploaded_images": uploaded_urls,
                "total_images": len(updated_images),
                "images": updated_images,
                "message": f"Successfully uploaded {len(uploaded_urls)} images",
            }
        else:
            raise HTTPException(
                status_code=400, detail="No valid images were uploaded."
            )

    except NoCredentialsError:
        raise HTTPException(status_code=500, detail="AWS credentials not configured.")
    except BotoCoreError as e:
        raise HTTPException(status_code=500, detail="Error uploading files to S3.")
    except Exception as e:
        raise HTTPException(status_code=500, detail=f"An error occurred: {str(e)}")
    finally:
        # Ensure all files are closed
        for file in files:
            if hasattr(file, "file") and not file.file.closed:
                file.file.close()


def slugify(brand: str):
    return brand.lower().replace(" ", "_") if len(brand.split()) >= 2 else brand.lower()


@router.get("/brands_with_images")
def get_all_brands(search: Optional[str] = Query(None)):  # Make search optional
    """
    Retrieve a list of all distinct brands with associated image URLs.
    """
    try:
        condition = {}
        if search:
            # Case-insensitive regex search
            condition["name"] = {"$regex": search, "$options": "i"}

        brands = list(db.brands.find(condition))
        print(serialize_mongo_document(brands))
        return {"brands": serialize_mongo_document(brands)}
    except Exception as e:
        print("Failed to fetch brands from MongoDB.")
        raise HTTPException(status_code=500, detail="Failed to fetch brands.")


@router.get("/brands/refresh")
def refresh_brands():  # Make search optional
    try:
        brands = products_collection.distinct(
            "brand",
            {"stock": {"$gt": 0}, "status": "active", "is_deleted": {"$exists": False}},
        )
        product_brands = [brand for brand in brands if brand]

        for brand in product_brands:
            exists = db.brands.find_one({"name": brand})
            if not exists:
                db.brands.insert_one({"name": brands, "image_url": ""})

        return "Updated Brands Collection"
    except Exception as e:
        print("Failed to fetch brands from MongoDB.")
        raise HTTPException(status_code=500, detail="Failed to fetch brands.")


@router.put("/brands/image")
async def update_brand_image(file: UploadFile = File(...), brand_name: str = Form(...)):
    # Input validation
    if not brand_name or not brand_name.strip():
        raise HTTPException(status_code=400, detail="Brand name is required")

    if not file.filename:
        raise HTTPException(status_code=400, detail="Filename is required")

    brand_name = brand_name.strip()
    print(f"Processing brand: {brand_name}")

    # Environment variables
    S3_URL_BASE = os.getenv("S3_URL")
    S3_BUCKET_NAME = os.getenv("S3_BUCKET_NAME")

    if not s3_client or not S3_BUCKET_NAME or not S3_URL_BASE:
        raise HTTPException(
            status_code=500, detail="S3 configuration missing or failed to initialize."
        )

    # File extension validation
    file_extension = (
        file.filename.split(".")[-1].lower() if "." in file.filename else "svg"
    )
    ALLOWED_EXTENSIONS = {"jpg", "jpeg", "png", "svg", "webp", "gif"}

    if file_extension not in ALLOWED_EXTENSIONS:
        raise HTTPException(
            status_code=400,
            detail=f"Invalid file type. Allowed: {', '.join(ALLOWED_EXTENSIONS)}",
        )

    # Read and validate file content
    try:
        file_content = await file.read()

        # File size validation
        MAX_FILE_SIZE = 10 * 1024 * 1024  # 10MB limit
        if len(file_content) > MAX_FILE_SIZE:
            raise HTTPException(status_code=413, detail="File too large (max 10MB)")

        if len(file_content) == 0:
            raise HTTPException(status_code=400, detail="Empty file uploaded")

    except HTTPException:
        raise
    except Exception as e:
        print(f"Error reading file: {e}")
        raise HTTPException(status_code=400, detail="Failed to read uploaded file")

    # S3 upload
    image_s3_key = f"brands/{slugify(brand_name.lower())}.{file_extension}"

    try:
        file_obj = io.BytesIO(file_content)

        s3_client.upload_fileobj(
            file_obj,  # Now this is a file-like object
            S3_BUCKET_NAME,
            image_s3_key,
            ExtraArgs={
                "ACL": "public-read",
                "ContentType": file.content_type,
            },
        )
        print(f"Successfully uploaded {image_s3_key} to S3.")

    except ClientError as e:
        error_code = e.response["Error"]["Code"]
        print(f"S3 upload failed: {error_code} - {e}")
        raise HTTPException(status_code=500, detail=f"S3 upload failed: {error_code}")
    except Exception as e:
        print(f"Unexpected error during S3 upload: {e}")
        raise HTTPException(status_code=500, detail="Failed to upload image to S3")

    # Database update
    new_image_url = (
        f"{S3_URL_BASE}/brands/{slugify(brand_name.lower())}.{file_extension}"
    )
    try:
        update_result = db.brands.update_one(
            {"name": brand_name},
            {"$set": {"image_url": new_image_url}},
        )

        print(
            f"MongoDB update for brand '{brand_name}': Matched {update_result.matched_count}, Modified {update_result.modified_count}."
        )

        if update_result.matched_count == 0:
            print(f"No brand found for '{brand_name}' to update image for.")
            return {
                "message": f"Image uploaded for '{brand_name}', but no brand was found to update.",
                "image_url": new_image_url,
            }

        return {
            "message": f"Brand image updated successfully for '{brand_name}'.",
            "image_url": new_image_url,
            "matched_count": update_result.matched_count,
            "modified_count": update_result.modified_count,
        }

    except Exception as e:
        print(f"Database update error for brand '{brand_name}': {e}")
        raise HTTPException(status_code=500, detail=f"Failed to update database: {e}")


router.include_router(
    admin_special_margins_router,
    prefix="/customer/special_margins",
    tags=["Admin Sales People"],
    dependencies=[Depends(JWTBearer())],
)
router.include_router(
    admin_salespeople_router,
    prefix="/salespeople",
    tags=["Admin Sales People"],
    dependencies=[Depends(JWTBearer())],
)
router.include_router(
    admin_catalogues_router,
    prefix="/catalogues",
    tags=["Admin Catalogues"],
    dependencies=[Depends(JWTBearer())],
)
router.include_router(
    admin_trainings_router,
    prefix="/trainings",
    tags=["Admin Trainings"],
    dependencies=[Depends(JWTBearer())],
)
router.include_router(
    admin_announcements_router,
    prefix="/announcements",
    tags=["Admin Announcments"],
    dependencies=[Depends(JWTBearer())],
)
router.include_router(
    admin_daily_visits_router,
    prefix="/daily_visits",
    tags=["Admin Daily Visits"],
    dependencies=[Depends(JWTBearer())],
)
router.include_router(
    admin_hooks_router,
    prefix="/hooks",
    tags=["Admin Hooks And Categories"],
    dependencies=[Depends(JWTBearer())],
)
router.include_router(
    admin_hooks_categories_router,
    prefix="/hooks_categories",
    tags=["Admin Hooks And Categories"],
    dependencies=[Depends(JWTBearer())],
)
router.include_router(
    admin_potential_customers_router,
    prefix="/potential_customers",
    tags=["Admin Potential Customers"],
    dependencies=[Depends(JWTBearer())],
)
router.include_router(
    admin_expected_reorders_router,
    prefix="/expected_reorders",
    tags=["Admin Expected Reorders"],
    dependencies=[Depends(JWTBearer())],
)
router.include_router(
    admin_targeted_customers_router,
    prefix="/targeted_customers",
    tags=["Admin Targeted Customers"],
    dependencies=[Depends(JWTBearer())],
)
router.include_router(
    admin_delivery_partners_router,
    prefix="/delivery_partners",
    tags=["Admin Delivery Partners"],
    dependencies=[Depends(JWTBearer())],
)
router.include_router(
    admin_return_orders_router,
    prefix="/return_orders",
    tags=["Admin Return Orders"],
    dependencies=[Depends(JWTBearer())],
)
router.include_router(
    admin_sales_by_customer_router,
    prefix="/sales_by_customer",
    tags=["Admin Sales By Customer"],
    dependencies=[Depends(JWTBearer())],
)
router.include_router(
    admin_external_links_router,
    prefix="/external_links",
    tags=["Admin External Links"],
    dependencies=[Depends(JWTBearer())],
)<|MERGE_RESOLUTION|>--- conflicted
+++ resolved
@@ -12,9 +12,8 @@
 from bson.objectid import ObjectId
 from .helpers import get_access_token
 from typing import Optional, List
-import re, requests, os, json
+import re, requests, os, json, time, boto3, io, csv, openpyxl
 from dotenv import load_dotenv
-import boto3, io, csv, openpyxl
 from pytz import timezone as tz
 from botocore.exceptions import BotoCoreError, NoCredentialsError
 from datetime import date, timedelta, datetime, timezone
@@ -38,6 +37,7 @@
 from io import BytesIO
 from pymongo.errors import OperationFailure
 from botocore.exceptions import ClientError
+
 
 load_dotenv()
 router = APIRouter()
@@ -910,13 +910,8 @@
                 "estimate_number": 1,
                 "estimate_id": 1,
                 "reference_number": 1,
-<<<<<<< HEAD
-=======
                 "spreadsheet_url": 1,
                 "spreadsheet_created": 1,
-                # ... include any other fields you want
-                # Convert the "created_at" date to a string in IST
->>>>>>> 3306bad2
                 "created_at": {
                     "$dateToString": {
                         "date": "$created_at",
